#!/bin/sh
#
# FFmpeg configure script
#
# Copyright (c) 2000-2002 Fabrice Bellard
# Copyright (c) 2005-2008 Diego Biurrun
# Copyright (c) 2005-2008 Mans Rullgard
#

# Prevent locale nonsense from breaking basic text processing.
LC_ALL=C
export LC_ALL

# make sure we are running under a compatible shell
# try to make this part work with most shells

try_exec(){
    echo "Trying shell $1"
    type "$1" > /dev/null 2>&1 && exec "$@"
}

unset foo
(: ${foo%%bar}) 2> /dev/null
E1="$?"

(: ${foo?}) 2> /dev/null
E2="$?"

if test "$E1" != 0 || test "$E2" = 0; then
    echo "Broken shell detected.  Trying alternatives."
    export FF_CONF_EXEC
    if test "0$FF_CONF_EXEC" -lt 1; then
        FF_CONF_EXEC=1
        try_exec bash "$0" "$@"
    fi
    if test "0$FF_CONF_EXEC" -lt 2; then
        FF_CONF_EXEC=2
        try_exec ksh "$0" "$@"
    fi
    if test "0$FF_CONF_EXEC" -lt 3; then
        FF_CONF_EXEC=3
        try_exec /usr/xpg4/bin/sh "$0" "$@"
    fi
    echo "No compatible shell script interpreter found."
    echo "This configure script requires a POSIX-compatible shell"
    echo "such as bash or ksh."
    echo "THIS IS NOT A BUG IN FFMPEG, DO NOT REPORT IT AS SUCH."
    echo "Instead, install a working POSIX-compatible shell."
    echo "Disabling this configure test will create a broken FFmpeg."
    if test "$BASH_VERSION" = '2.04.0(1)-release'; then
        echo "This bash version ($BASH_VERSION) is broken on your platform."
        echo "Upgrade to a later version if available."
    fi
    exit 1
fi

test -d /usr/xpg4/bin && PATH=/usr/xpg4/bin:$PATH

show_help(){
    cat <<EOF
Usage: configure [options]
Options: [defaults in brackets after descriptions]

Help options:
  --help                   print this message
  --list-decoders          show all available decoders
  --list-encoders          show all available encoders
  --list-hwaccels          show all available hardware accelerators
  --list-demuxers          show all available demuxers
  --list-muxers            show all available muxers
  --list-parsers           show all available parsers
  --list-protocols         show all available protocols
  --list-bsfs              show all available bitstream filters
  --list-indevs            show all available input devices
  --list-outdevs           show all available output devices
  --list-filters           show all available filters

Standard options:
  --logfile=FILE           log tests and output to FILE [config.log]
  --disable-logging        do not log configure debug information
  --fatal-warnings         fail if any configure warning is generated
  --prefix=PREFIX          install in PREFIX [$prefix]
  --bindir=DIR             install binaries in DIR [PREFIX/bin]
  --datadir=DIR            install data files in DIR [PREFIX/share/ffmpeg]
  --docdir=DIR             install documentation in DIR [PREFIX/share/doc/ffmpeg]
  --libdir=DIR             install libs in DIR [PREFIX/lib]
  --shlibdir=DIR           install shared libs in DIR [PREFIX/lib]
  --incdir=DIR             install includes in DIR [PREFIX/include]
  --mandir=DIR             install man page in DIR [PREFIX/share/man]
  --enable-rpath           use rpath to allow installing libraries in paths
                           not part of the dynamic linker search path

Licensing options:
  --enable-gpl             allow use of GPL code, the resulting libs
                           and binaries will be under GPL [no]
  --enable-version3        upgrade (L)GPL to version 3 [no]
  --enable-nonfree         allow use of nonfree code, the resulting libs
                           and binaries will be unredistributable [no]

Configuration options:
  --disable-static         do not build static libraries [no]
  --enable-shared          build shared libraries [no]
  --enable-small           optimize for size instead of speed
  --disable-runtime-cpudetect disable detecting cpu capabilities at runtime (smaller binary)
  --enable-gray            enable full grayscale support (slower color)
  --disable-swscale-alpha  disable alpha channel support in swscale
  --disable-all            disable building components, libraries and programs
  --enable-incompatible-libav-abi enable incompatible Libav fork ABI [no]
  --enable-incompatible-fork-abi  enable incompatible Libav fork ABI (deprecated) [no]

Program options:
  --disable-programs       do not build command line programs
  --disable-ffmpeg         disable ffmpeg build
  --disable-ffplay         disable ffplay build
  --disable-ffprobe        disable ffprobe build
  --disable-ffserver       disable ffserver build

Documentation options:
  --disable-doc            do not build documentation
  --disable-htmlpages      do not build HTML documentation pages
  --disable-manpages       do not build man documentation pages
  --disable-podpages       do not build POD documentation pages
  --disable-txtpages       do not build text documentation pages

Component options:
  --disable-avdevice       disable libavdevice build
  --disable-avcodec        disable libavcodec build
  --disable-avformat       disable libavformat build
  --disable-avutil         disable libavutil build
  --disable-swresample     disable libswresample build
  --disable-swscale        disable libswscale build
  --disable-postproc       disable libpostproc build
  --disable-avfilter       disable libavfilter build
  --enable-avresample      enable libavresample build [no]
  --disable-pthreads       disable pthreads [auto]
  --disable-w32threads     disable Win32 threads [auto]
  --disable-os2threads     disable OS/2 threads [auto]
  --disable-network        disable network support [no]
  --disable-dct            disable DCT code
  --disable-dwt            disable DWT code
  --disable-error-resilience disable error resilience code
  --disable-lsp            disable LSP code
  --disable-lzo            disable LZO decoder code
  --disable-mdct           disable MDCT code
  --disable-rdft           disable RDFT code
  --disable-fft            disable FFT code

Hardware accelerators:
  --disable-dxva2          disable DXVA2 code [autodetect]
  --disable-vaapi          disable VAAPI code [autodetect]
  --enable-vda             enable VDA code
  --disable-vdpau          disable VDPAU code [autodetect]

Individual component options:
  --disable-everything     disable all components listed below
  --disable-encoder=NAME   disable encoder NAME
  --enable-encoder=NAME    enable encoder NAME
  --disable-encoders       disable all encoders
  --disable-decoder=NAME   disable decoder NAME
  --enable-decoder=NAME    enable decoder NAME
  --disable-decoders       disable all decoders
  --disable-hwaccel=NAME   disable hwaccel NAME
  --enable-hwaccel=NAME    enable hwaccel NAME
  --disable-hwaccels       disable all hwaccels
  --disable-muxer=NAME     disable muxer NAME
  --enable-muxer=NAME      enable muxer NAME
  --disable-muxers         disable all muxers
  --disable-demuxer=NAME   disable demuxer NAME
  --enable-demuxer=NAME    enable demuxer NAME
  --disable-demuxers       disable all demuxers
  --enable-parser=NAME     enable parser NAME
  --disable-parser=NAME    disable parser NAME
  --disable-parsers        disable all parsers
  --enable-bsf=NAME        enable bitstream filter NAME
  --disable-bsf=NAME       disable bitstream filter NAME
  --disable-bsfs           disable all bitstream filters
  --enable-protocol=NAME   enable protocol NAME
  --disable-protocol=NAME  disable protocol NAME
  --disable-protocols      disable all protocols
  --enable-indev=NAME      enable input device NAME
  --disable-indev=NAME     disable input device NAME
  --disable-indevs         disable input devices
  --enable-outdev=NAME     enable output device NAME
  --disable-outdev=NAME    disable output device NAME
  --disable-outdevs        disable output devices
  --disable-devices        disable all devices
  --enable-filter=NAME     enable filter NAME
  --disable-filter=NAME    disable filter NAME
  --disable-filters        disable all filters

External library support:
  --enable-avisynth        enable reading of AviSynth script files [no]
  --disable-bzlib          disable bzlib [autodetect]
  --enable-fontconfig      enable fontconfig
  --enable-frei0r          enable frei0r video filtering
  --enable-gnutls          enable gnutls [no]
  --disable-iconv          disable iconv [autodetect]
  --enable-ladspa          enable LADSPA audio filtering
  --enable-libaacplus      enable AAC+ encoding via libaacplus [no]
  --enable-libass          enable libass subtitles rendering [no]
  --enable-libbluray       enable BluRay reading using libbluray [no]
  --enable-libcaca         enable textual display using libcaca
  --enable-libcelt         enable CELT decoding via libcelt [no]
  --enable-libcdio         enable audio CD grabbing with libcdio
  --enable-libdc1394       enable IIDC-1394 grabbing using libdc1394
                           and libraw1394 [no]
  --enable-libfaac         enable AAC encoding via libfaac [no]
  --enable-libfdk-aac      enable AAC de/encoding via libfdk-aac [no]
  --enable-libflite        enable flite (voice synthesis) support via libflite [no]
  --enable-libfreetype     enable libfreetype [no]
  --enable-libgme          enable Game Music Emu via libgme [no]
  --enable-libgsm          enable GSM de/encoding via libgsm [no]
  --enable-libiec61883     enable iec61883 via libiec61883 [no]
  --enable-libilbc         enable iLBC de/encoding via libilbc [no]
  --enable-libmodplug      enable ModPlug via libmodplug [no]
  --enable-libmp3lame      enable MP3 encoding via libmp3lame [no]
  --enable-libnut          enable NUT (de)muxing via libnut,
                           native (de)muxer exists [no]
  --enable-libopencore-amrnb enable AMR-NB de/encoding via libopencore-amrnb [no]
  --enable-libopencore-amrwb enable AMR-WB decoding via libopencore-amrwb [no]
  --enable-libopencv       enable video filtering via libopencv [no]
  --enable-libopenjpeg     enable JPEG 2000 de/encoding via OpenJPEG [no]
  --enable-libopus         enable Opus decoding via libopus [no]
  --enable-libpulse        enable Pulseaudio input via libpulse [no]
  --enable-libquvi         enable quvi input via libquvi [no]
  --enable-librtmp         enable RTMP[E] support via librtmp [no]
  --enable-libschroedinger enable Dirac de/encoding via libschroedinger [no]
  --enable-libshine        enable fixed-point MP3 encoding via libshine [no]
  --enable-libsoxr         enable Include libsoxr resampling [no]
  --enable-libspeex        enable Speex de/encoding via libspeex [no]
  --enable-libssh          enable SFTP protocol via libssh [no]
  --enable-libstagefright-h264  enable H.264 decoding via libstagefright [no]
  --enable-libtheora       enable Theora encoding via libtheora [no]
  --enable-libtwolame      enable MP2 encoding via libtwolame [no]
  --enable-libutvideo      enable Ut Video encoding and decoding via libutvideo [no]
  --enable-libv4l2         enable libv4l2/v4l-utils [no]
  --enable-libvidstab      enable video stabilization using vid.stab [no]
  --enable-libvo-aacenc    enable AAC encoding via libvo-aacenc [no]
  --enable-libvo-amrwbenc  enable AMR-WB encoding via libvo-amrwbenc [no]
  --enable-libvorbis       enable Vorbis en/decoding via libvorbis,
                           native implementation exists [no]
  --enable-libvpx          enable VP8 and VP9 de/encoding via libvpx [no]
  --enable-libwavpack      enable wavpack encoding via libwavpack [no]
  --enable-libx264         enable H.264 encoding via x264 [no]
  --enable-libxavs         enable AVS encoding via xavs [no]
  --enable-libxvid         enable Xvid encoding via xvidcore,
                           native MPEG-4/Xvid encoder exists [no]
  --enable-libzmq          enable message passing via libzmq [no]
  --enable-libzvbi         enable teletext support via libzvbi [no]
  --enable-openal          enable OpenAL 1.1 capture support [no]
  --enable-opencl          enable OpenCL code
  --enable-openssl         enable openssl [no]
  --enable-x11grab         enable X11 grabbing [no]
  --disable-zlib           disable zlib [autodetect]

Advanced options (experts only):
  --cross-prefix=PREFIX    use PREFIX for compilation tools [$cross_prefix]
  --enable-cross-compile   assume a cross-compiler is used
  --sysroot=PATH           root of cross-build tree
  --sysinclude=PATH        location of cross-build system headers
  --target-os=OS           compiler targets OS [$target_os]
  --target-exec=CMD        command to run executables on target
  --target-path=DIR        path to view of build directory on target
  --target-samples=DIR     path to samples directory on target
  --tempprefix=PATH        force fixed dir/prefix instead of mktemp for checks
  --toolchain=NAME         set tool defaults according to NAME
  --nm=NM                  use nm tool NM [$nm_default]
  --ar=AR                  use archive tool AR [$ar_default]
  --as=AS                  use assembler AS [$as_default]
  --yasmexe=EXE            use yasm-compatible assembler EXE [$yasmexe_default]
  --cc=CC                  use C compiler CC [$cc_default]
  --cxx=CXX                use C compiler CXX [$cxx_default]
  --dep-cc=DEPCC           use dependency generator DEPCC [$cc_default]
  --ld=LD                  use linker LD [$ld_default]
  --host-cc=HOSTCC         use host C compiler HOSTCC
  --host-cflags=HCFLAGS    use HCFLAGS when compiling for host
  --host-cppflags=HCPPFLAGS use HCPPFLAGS when compiling for host
  --host-ld=HOSTLD         use host linker HOSTLD
  --host-ldflags=HLDFLAGS  use HLDFLAGS when linking for host
  --host-libs=HLIBS        use libs HLIBS when linking for host
  --host-os=OS             compiler host OS [$target_os]
  --extra-cflags=ECFLAGS   add ECFLAGS to CFLAGS [$CFLAGS]
  --extra-cxxflags=ECFLAGS add ECFLAGS to CXXFLAGS [$CXXFLAGS]
  --extra-ldflags=ELDFLAGS add ELDFLAGS to LDFLAGS [$LDFLAGS]
  --extra-libs=ELIBS       add ELIBS [$ELIBS]
  --extra-version=STRING   version string suffix []
  --optflags=OPTFLAGS      override optimization-related compiler flags
  --build-suffix=SUFFIX    library name suffix []
  --malloc-prefix=PREFIX   prefix malloc and related names with PREFIX
  --progs-suffix=SUFFIX    program name suffix []
  --arch=ARCH              select architecture [$arch]
  --cpu=CPU                select the minimum required CPU (affects
                           instruction selection, may crash on older CPUs)
  --enable-pic             build position-independent code
  --enable-sram            allow use of on-chip SRAM
  --enable-thumb           compile for Thumb instruction set
  --disable-symver         disable symbol versioning
  --enable-hardcoded-tables use hardcoded tables instead of runtime generation
  --disable-safe-bitstream-reader
                           disable buffer boundary checking in bitreaders
                           (faster, but may crash)
  --enable-memalign-hack   emulate memalign, interferes with memory debuggers
  --enable-lto             use link-time optimization

Optimization options (experts only):
  --disable-asm            disable all assembler optimizations
  --disable-altivec        disable AltiVec optimizations
  --disable-amd3dnow       disable 3DNow! optimizations
  --disable-amd3dnowext    disable 3DNow! extended optimizations
  --disable-mmx            disable MMX optimizations
  --disable-mmxext         disable MMXEXT optimizations
  --disable-sse            disable SSE optimizations
  --disable-sse2           disable SSE2 optimizations
  --disable-sse3           disable SSE3 optimizations
  --disable-ssse3          disable SSSE3 optimizations
  --disable-sse4           disable SSE4 optimizations
  --disable-sse42          disable SSE4.2 optimizations
  --disable-avx            disable AVX optimizations
  --disable-fma4           disable FMA4 optimizations
  --disable-avx2           disable AVX2 optimizations
  --disable-armv5te        disable armv5te optimizations
  --disable-armv6          disable armv6 optimizations
  --disable-armv6t2        disable armv6t2 optimizations
  --disable-vfp            disable VFP optimizations
  --disable-neon           disable NEON optimizations
  --disable-vis            disable VIS optimizations
  --disable-inline-asm     disable use of inline assembler
  --disable-yasm           disable use of yasm assembler
  --disable-mips32r2       disable MIPS32R2 optimizations
  --disable-mipsdspr1      disable MIPS DSP ASE R1 optimizations
  --disable-mipsdspr2      disable MIPS DSP ASE R2 optimizations
  --disable-mipsfpu        disable floating point MIPS optimizations
  --disable-fast-unaligned consider unaligned accesses slow

Developer options (useful when working on FFmpeg itself):
  --disable-debug          disable debugging symbols
  --enable-debug=LEVEL     set the debug level [$debuglevel]
  --disable-optimizations  disable compiler optimizations
  --enable-extra-warnings  enable more compiler warnings
  --disable-stripping      disable stripping of executables and shared libraries
  --assert-level=level     0(default), 1 or 2, amount of assertion testing,
                           2 causes a slowdown at runtime.
  --enable-memory-poisoning fill heap uninitialized allocated space with arbitrary data
  --valgrind=VALGRIND      run "make fate" tests through valgrind to detect memory
                           leaks and errors, using the specified valgrind binary.
                           Cannot be combined with --target-exec
  --enable-ftrapv          Trap arithmetic overflows
  --samples=PATH           location of test samples for FATE, if not set use
                           \$FATE_SAMPLES at make invocation time.
  --enable-xmm-clobber-test check XMM registers for clobbering (Win64-only;
                           should be used only for debugging purposes)
  --enable-random          randomly enable/disable components
  --disable-random
  --enable-random=LIST     randomly enable/disable specific components or
  --disable-random=LIST    component groups. LIST is a comma-separated list
                           of NAME[:PROB] entries where NAME is a component
                           (group) and PROB the probability associated with
                           NAME (default 0.5).
  --random-seed=VALUE      seed value for --enable/disable-random

NOTE: Object files are built at the place where configure is launched.
EOF
  exit 0
}

quotes='""'

log(){
    echo "$@" >> $logfile
}

log_file(){
    log BEGIN $1
    pr -n -t $1 >> $logfile
    log END $1
}

echolog(){
    log "$@"
    echo "$@"
}

warn(){
    log "WARNING: $*"
    WARNINGS="${WARNINGS}WARNING: $*\n"
}

die(){
    echolog "$@"
    cat <<EOF

If you think configure made a mistake, make sure you are using the latest
version from Git.  If the latest version fails, report the problem to the
ffmpeg-user@ffmpeg.org mailing list or IRC #ffmpeg on irc.freenode.net.
EOF
    if disabled logging; then
        cat <<EOF
Rerun configure with logging enabled (do not use --disable-logging), and
include the log this produces with your report.
EOF
    else
        cat <<EOF
Include the log file "$logfile" produced by configure as this will help
solving the problem.
EOF
    fi
    exit 1
}

# Avoid locale weirdness, besides we really just want to translate ASCII.
toupper(){
    echo "$@" | tr abcdefghijklmnopqrstuvwxyz ABCDEFGHIJKLMNOPQRSTUVWXYZ
}

tolower(){
    echo "$@" | tr ABCDEFGHIJKLMNOPQRSTUVWXYZ abcdefghijklmnopqrstuvwxyz
}

c_escape(){
    echo "$*" | sed 's/["\\]/\\\0/g'
}

sh_quote(){
    v=$(echo "$1" | sed "s/'/'\\\\''/g")
    test "x$v" = "x${v#*[!A-Za-z0-9_/.+-]}" || v="'$v'"
    echo "$v"
}

cleanws(){
    echo "$@" | sed 's/^ *//;s/  */ /g;s/ *$//;s/\r//g'
}

filter(){
    pat=$1
    shift
    for v; do
        eval "case $v in $pat) echo $v ;; esac"
    done
}

filter_out(){
    pat=$1
    shift
    for v; do
        eval "case $v in $pat) ;; *) echo $v ;; esac"
    done
}

map(){
    m=$1
    shift
    for v; do eval $m; done
}

add_suffix(){
    suffix=$1
    shift
    for v; do echo ${v}${suffix}; done
}

set_all(){
    value=$1
    shift
    for var in $*; do
        eval $var=$value
    done
}

set_weak(){
    value=$1
    shift
    for var; do
        eval : \${$var:=$value}
    done
}

sanitize_var_name(){
    echo $@ | sed 's/[^A-Za-z0-9_]/_/g'
}

set_safe(){
    var=$1
    shift
    eval $(sanitize_var_name "$var")='$*'
}

get_safe(){
    eval echo \$$(sanitize_var_name "$1")
}

pushvar(){
    for pvar in $*; do
        eval level=\${${pvar}_level:=0}
        eval ${pvar}_${level}="\$$pvar"
        eval ${pvar}_level=$(($level+1))
    done
}

popvar(){
    for pvar in $*; do
        eval level=\${${pvar}_level:-0}
        test $level = 0 && continue
        eval level=$(($level-1))
        eval $pvar="\${${pvar}_${level}}"
        eval ${pvar}_level=$level
        eval unset ${pvar}_${level}
    done
}

enable(){
    set_all yes $*
}

disable(){
    set_all no $*
}

enable_weak(){
    set_weak yes $*
}

disable_weak(){
    set_weak no $*
}

enable_safe(){
    for var; do
        enable $(echo "$var" | sed 's/[^A-Za-z0-9_]/_/g')
    done
}

disable_safe(){
    for var; do
        disable $(echo "$var" | sed 's/[^A-Za-z0-9_]/_/g')
    done
}

do_enable_deep(){
    for var; do
        enabled $var && continue
        eval sel="\$${var}_select"
        eval sgs="\$${var}_suggest"
        pushvar var sgs
        enable_deep $sel
        popvar sgs
        enable_deep_weak $sgs
        popvar var
    done
}

enable_deep(){
    do_enable_deep $*
    enable $*
}

enable_deep_weak(){
    for var; do
        disabled $var && continue
        pushvar var
        do_enable_deep $var
        popvar var
        enable_weak $var
    done
}

enabled(){
    test "${1#!}" = "$1" && op== || op=!=
    eval test "x\$${1#!}" $op "xyes"
}

disabled(){
    test "${1#!}" = "$1" && op== || op=!=
    eval test "x\$${1#!}" $op "xno"
}

enabled_all(){
    for opt; do
        enabled $opt || return 1
    done
}

disabled_all(){
    for opt; do
        disabled $opt || return 1
    done
}

enabled_any(){
    for opt; do
        enabled $opt && return 0
    done
}

disabled_any(){
    for opt; do
        disabled $opt && return 0
    done
    return 1
}

set_default(){
    for opt; do
        eval : \${$opt:=\$${opt}_default}
    done
}

is_in(){
    value=$1
    shift
    for var in $*; do
        [ $var = $value ] && return 0
    done
    return 1
}

do_check_deps(){
    for cfg; do
        cfg="${cfg#!}"
        enabled ${cfg}_checking && die "Circular dependency for $cfg."
        disabled ${cfg}_checking && continue
        enable ${cfg}_checking
        append allopts $cfg

        eval dep_all="\$${cfg}_deps"
        eval dep_any="\$${cfg}_deps_any"
        eval dep_sel="\$${cfg}_select"
        eval dep_sgs="\$${cfg}_suggest"
        eval dep_ifa="\$${cfg}_if"
        eval dep_ifn="\$${cfg}_if_any"

        pushvar cfg dep_all dep_any dep_sel dep_sgs dep_ifa dep_ifn
        do_check_deps $dep_all $dep_any $dep_sel $dep_sgs $dep_ifa $dep_ifn
        popvar cfg dep_all dep_any dep_sel dep_sgs dep_ifa dep_ifn

        [ -n "$dep_ifa" ] && { enabled_all $dep_ifa && enable_weak $cfg; }
        [ -n "$dep_ifn" ] && { enabled_any $dep_ifn && enable_weak $cfg; }
        enabled_all  $dep_all || disable $cfg
        enabled_any  $dep_any || disable $cfg
        disabled_any $dep_sel && disable $cfg

        if enabled $cfg; then
            enable_deep $dep_sel
            enable_deep_weak $dep_sgs
        fi

        disable ${cfg}_checking
    done
}

check_deps(){
    unset allopts

    do_check_deps "$@"

    for cfg in $allopts; do
        enabled $cfg || continue
        eval dep_extralibs="\$${cfg}_extralibs"
        test -n "$dep_extralibs" && add_extralibs $dep_extralibs
    done
}

print_config(){
    pfx=$1
    files=$2
    shift 2
    map 'eval echo "$v \${$v:-no}"' "$@" |
    awk "BEGIN { split(\"$files\", files) }
        {
            c = \"$pfx\" toupper(\$1);
            v = \$2;
            sub(/yes/, 1, v);
            sub(/no/,  0, v);
            for (f in files) {
                file = files[f];
                if (file ~ /\\.h\$/) {
                    printf(\"#define %s %d\\n\", c, v) >>file;
                } else if (file ~ /\\.asm\$/) {
                    printf(\"%%define %s %d\\n\", c, v) >>file;
                } else if (file ~ /\\.mak\$/) {
                    n = -v ? \"\" : \"!\";
                    printf(\"%s%s=yes\\n\", n, c) >>file;
                } else if (file ~ /\\.texi\$/) {
                    pre = -v ? \"\" : \"@c \";
                    yesno = \$2;
                    c2 = tolower(c);
                    gsub(/_/, \"-\", c2);
                    printf(\"%s@set %s %s\\n\", pre, c2, yesno) >>file;
                }
            }
        }"
}

print_enabled(){
    suf=$1
    shift
    for v; do
        enabled $v && printf "%s\n" ${v%$suf};
    done
}

append(){
    var=$1
    shift
    eval "$var=\"\$$var $*\""
}

prepend(){
    var=$1
    shift
    eval "$var=\"$* \$$var\""
}

add_cppflags(){
    append CPPFLAGS "$@"
}

add_cflags(){
    append CFLAGS $($cflags_filter "$@")
}

add_cxxflags(){
    append CXXFLAGS $($cflags_filter "$@")
}

add_asflags(){
    append ASFLAGS $($asflags_filter "$@")
}

add_ldflags(){
    append LDFLAGS $($ldflags_filter "$@")
}

add_extralibs(){
    prepend extralibs $($ldflags_filter "$@")
}

add_host_cppflags(){
    append host_cppflags "$@"
}

add_host_cflags(){
    append host_cflags $($host_cflags_filter "$@")
}

add_host_ldflags(){
    append host_ldflags $($host_ldflags_filter "$@")
}

add_compat(){
    append compat_objs $1
    shift
    map 'add_cppflags -D$v' "$@"
}

check_cmd(){
    log "$@"
    "$@" >> $logfile 2>&1
}

cc_o(){
    eval printf '%s\\n' $CC_O
}

cc_e(){
    eval printf '%s\\n' $CC_E
}

check_cc(){
    log check_cc "$@"
    cat > $TMPC
    log_file $TMPC
    check_cmd $cc $CPPFLAGS $CFLAGS "$@" $CC_C $(cc_o $TMPO) $TMPC
}

check_cxx(){
    log check_cxx "$@"
    cat > $TMPCPP
    log_file $TMPCPP
    check_cmd $cxx $CPPFLAGS $CFLAGS $CXXFLAGS "$@" $CXX_C -o $TMPO $TMPCPP
}

check_cpp(){
    log check_cpp "$@"
    cat > $TMPC
    log_file $TMPC
    check_cmd $cc $CPPFLAGS $CFLAGS "$@" $(cc_e $TMPO) $TMPC
}

as_o(){
    eval printf '%s\\n' $AS_O
}

check_as(){
    log check_as "$@"
    cat > $TMPS
    log_file $TMPS
    check_cmd $as $CPPFLAGS $ASFLAGS "$@" $AS_C $(as_o $TMPO) $TMPS
}

check_inline_asm(){
    log check_inline_asm "$@"
    name="$1"
    code="$2"
    shift 2
    disable $name
    check_cc "$@" <<EOF && enable $name
void foo(void){ __asm__ volatile($code); }
EOF
}

check_insn(){
    log check_insn "$@"
    check_inline_asm ${1}_inline "\"$2\""
    echo "$2" | check_as && enable ${1}_external || disable ${1}_external
}

check_yasm(){
    log check_yasm "$@"
    echo "$1" > $TMPS
    log_file $TMPS
    shift 1
    check_cmd $yasmexe $YASMFLAGS -Werror "$@" -o $TMPO $TMPS
}

ld_o(){
    eval printf '%s\\n' $LD_O
}

check_ld(){
    log check_ld "$@"
    type=$1
    shift 1
    flags=$(filter_out '-l*|*.so' $@)
    libs=$(filter '-l*|*.so' $@)
    check_$type $($cflags_filter $flags) || return
    flags=$($ldflags_filter $flags)
    libs=$($ldflags_filter $libs)
    check_cmd $ld $LDFLAGS $flags $(ld_o $TMPE) $TMPO $libs $extralibs
}

check_code(){
    log check_code "$@"
    check=$1
    headers=$2
    code=$3
    shift 3
    {
        for hdr in $headers; do
            echo "#include <$hdr>"
        done
        echo "int main(void) { $code; return 0; }"
    } | check_$check "$@"
}

check_cppflags(){
    log check_cppflags "$@"
    check_cc "$@" <<EOF && append CPPFLAGS "$@"
int x;
EOF
}

test_cflags(){
    log test_cflags "$@"
    set -- $($cflags_filter "$@")
    check_cc "$@" <<EOF
int x;
EOF
}

check_cflags(){
    log check_cflags "$@"
    test_cflags "$@" && add_cflags "$@"
}

check_cxxflags(){
    log check_cxxflags "$@"
    set -- $($cflags_filter "$@")
    check_cxx "$@" <<EOF && append CXXFLAGS "$@"
int x;
EOF
}

test_ldflags(){
    log test_ldflags "$@"
    check_ld "cc" "$@" <<EOF
int main(void){ return 0; }
EOF
}

check_ldflags(){
    log check_ldflags "$@"
    test_ldflags "$@" && add_ldflags "$@"
}

check_header(){
    log check_header "$@"
    header=$1
    shift
    disable_safe $header
    check_cpp "$@" <<EOF && enable_safe $header
#include <$header>
int x;
EOF
}

check_func(){
    log check_func "$@"
    func=$1
    shift
    disable $func
    check_ld "cc" "$@" <<EOF && enable $func
extern int $func();
int main(void){ $func(); }
EOF
}

check_mathfunc(){
    log check_mathfunc "$@"
    func=$1
    narg=$2
    shift 2
    test $narg = 2 && args="f, g" || args="f"
    disable $func
    check_ld "cc" "$@" <<EOF && enable $func
#include <math.h>
float foo(float f, float g) { return $func($args); }
int main(void){ return (int) foo; }
EOF
}

check_func_headers(){
    log check_func_headers "$@"
    headers=$1
    funcs=$2
    shift 2
    {
        for hdr in $headers; do
            echo "#include <$hdr>"
        done
        for func in $funcs; do
            echo "long check_$func(void) { return (long) $func; }"
        done
        echo "int main(void) { return 0; }"
    } | check_ld "cc" "$@" && enable $funcs && enable_safe $headers
}

check_class_headers_cpp(){
    log check_class_headers_cpp "$@"
    headers=$1
    classes=$2
    shift 2
    {
        for hdr in $headers; do
            echo "#include <$hdr>"
        done
        echo "int main(void) { "
        i=1
        for class in $classes; do
            echo "$class obj$i;"
            i=$(expr $i + 1)
        done
        echo "return 0; }"
    } | check_ld "cxx" "$@" && enable $funcs && enable_safe $headers
}

check_cpp_condition(){
    log check_cpp_condition "$@"
    header=$1
    condition=$2
    shift 2
    check_cpp "$@" <<EOF
#include <$header>
#if !($condition)
#error "unsatisfied condition: $condition"
#endif
EOF
}

check_lib(){
    log check_lib "$@"
    header="$1"
    func="$2"
    shift 2
    check_header $header && check_func $func "$@" && add_extralibs "$@"
}

check_lib2(){
    log check_lib2 "$@"
    headers="$1"
    funcs="$2"
    shift 2
    check_func_headers "$headers" "$funcs" "$@" && add_extralibs "$@"
}

check_lib_cpp(){
    log check_lib_cpp "$@"
    headers="$1"
    classes="$2"
    shift 2
    check_class_headers_cpp "$headers" "$classes" "$@" && add_extralibs "$@"
}

check_pkg_config(){
    log check_pkg_config "$@"
    pkg="$1"
    headers="$2"
    funcs="$3"
    shift 3
    check_cmd $pkg_config --exists --print-errors $pkg || return
    pkg_cflags=$($pkg_config --cflags $pkg)
    pkg_libs=$($pkg_config --libs $pkg)
    check_func_headers "$headers" "$funcs" $pkg_cflags $pkg_libs "$@" &&
        set_safe ${pkg}_cflags $pkg_cflags   &&
        set_safe ${pkg}_libs   $pkg_libs
}

check_exec(){
    check_ld "cc" "$@" && { enabled cross_compile || $TMPE >> $logfile 2>&1; }
}

check_exec_crash(){
    code=$(cat)

    # exit() is not async signal safe.  _Exit (C99) and _exit (POSIX)
    # are safe but may not be available everywhere.  Thus we use
    # raise(SIGTERM) instead.  The check is run in a subshell so we
    # can redirect the "Terminated" message from the shell.  SIGBUS
    # is not defined by standard C so it is used conditionally.

    (check_exec "$@") >> $logfile 2>&1 <<EOF
#include <signal.h>
static void sighandler(int sig){
    raise(SIGTERM);
}
int foo(void){
    $code
}
int (*func_ptr)(void) = foo;
int main(void){
    signal(SIGILL, sighandler);
    signal(SIGFPE, sighandler);
    signal(SIGSEGV, sighandler);
#ifdef SIGBUS
    signal(SIGBUS, sighandler);
#endif
    return func_ptr();
}
EOF
}

check_type(){
    log check_type "$@"
    headers=$1
    type=$2
    shift 2
    disable_safe "$type"
    check_code cc "$headers" "$type v" "$@" && enable_safe "$type"
}

check_struct(){
    log check_struct "$@"
    headers=$1
    struct=$2
    member=$3
    shift 3
    disable_safe "${struct}_${member}"
    check_code cc "$headers" "const void *p = &(($struct *)0)->$member" "$@" &&
        enable_safe "${struct}_${member}"
}

check_builtin(){
    log check_builtin "$@"
    name=$1
    headers=$2
    builtin=$3
    shift 3
    disable "$name"
    check_code ld "$headers" "$builtin" "cc" "$@" && enable "$name"
}

require(){
    name="$1"
    header="$2"
    func="$3"
    shift 3
    check_lib $header $func "$@" || die "ERROR: $name not found"
}

require2(){
    name="$1"
    headers="$2"
    func="$3"
    shift 3
    check_lib2 "$headers" $func "$@" || die "ERROR: $name not found"
}

require_cpp(){
    name="$1"
    headers="$2"
    classes="$3"
    shift 3
    check_lib_cpp "$headers" "$classes" "$@" || die "ERROR: $name not found"
}

require_pkg_config(){
    pkg="$1"
    check_pkg_config "$@" || die "ERROR: $pkg not found"
    add_cflags    $(get_safe ${pkg}_cflags)
    add_extralibs $(get_safe ${pkg}_libs)
}

hostcc_o(){
    eval printf '%s\\n' $HOSTCC_O
}

check_host_cc(){
    log check_host_cc "$@"
    cat > $TMPC
    log_file $TMPC
    check_cmd $host_cc $host_cflags "$@" $HOSTCC_C $(hostcc_o $TMPO) $TMPC
}

check_host_cppflags(){
    log check_host_cppflags "$@"
    check_host_cc "$@" <<EOF && append host_cppflags "$@"
int x;
EOF
}

check_host_cflags(){
    log check_host_cflags "$@"
    set -- $($host_cflags_filter "$@")
    check_host_cc "$@" <<EOF && append host_cflags "$@"
int x;
EOF
}

apply(){
    file=$1
    shift
    "$@" < "$file" > "$file.tmp" && mv "$file.tmp" "$file" || rm "$file.tmp"
}

cp_if_changed(){
    cmp -s "$1" "$2" && echo "$2 is unchanged" && return
    mkdir -p "$(dirname $2)"
    $cp_f "$1" "$2"
}

# CONFIG_LIST contains configurable options, while HAVE_LIST is for
# system-dependent things.

COMPONENT_LIST="
    bsfs
    decoders
    demuxers
    encoders
    filters
    hwaccels
    indevs
    muxers
    outdevs
    parsers
    protocols
"

EXTERNAL_LIBRARY_LIST="
    avisynth
    bzlib
    crystalhd
    fontconfig
    frei0r
    gnutls
    iconv
    ladspa
    libaacplus
    libass
    libbluray
    libcaca
    libcdio
    libcelt
    libdc1394
    libfaac
    libfdk_aac
    libflite
    libfreetype
    libgme
    libgsm
    libiec61883
    libilbc
    libmodplug
    libmp3lame
    libnut
    libopencore_amrnb
    libopencore_amrwb
    libopencv
    libopenjpeg
    libopus
    libpulse
    libquvi
    librtmp
    libschroedinger
    libshine
    libsoxr
    libspeex
    libssh
    libstagefright_h264
    libtheora
    libtwolame
    libutvideo
    libv4l2
    libvidstab
    libvo_aacenc
    libvo_amrwbenc
    libvorbis
    libvpx
    libwavpack
    libx264
    libxavs
    libxvid
    libzmq
    libzvbi
    openal
    opencl
    openssl
    x11grab
    zlib
"

DOCUMENT_LIST="
    doc
    htmlpages
    manpages
    podpages
    txtpages
"

HWACCEL_LIST="
    dxva2
    vaapi
    vda
    vdpau
"

LIBRARY_LIST="
    avcodec
    avdevice
    avfilter
    avformat
    avresample
    avutil
    postproc
    swresample
    swscale
"

PROGRAM_LIST="
    ffplay
    ffprobe
    ffserver
    ffmpeg
"

CONFIG_LIST="
    $COMPONENT_LIST
    $DOCUMENT_LIST
    $EXTERNAL_LIBRARY_LIST
    $HWACCEL_LIST
    $LIBRARY_LIST
    $PROGRAM_LIST
    dct
    dwt
    error_resilience
    fast_unaligned
    fft
    ftrapv
    gpl
    gray
    hardcoded_tables
    incompatible_libav_abi
    incompatible_fork_abi
    lsp
    lzo
    mdct
    memalign_hack
    memory_poisoning
    network
    nonfree
    pic
    rdft
    runtime_cpudetect
    safe_bitstream_reader
    shared
    small
    sram
    static
    swscale_alpha
    thumb
    version3
    xmm_clobber_test
"

THREADS_LIST='
    pthreads
    w32threads
    os2threads
'

ATOMICS_LIST='
    atomics_gcc
    atomics_suncc
    atomics_win32
'

ARCH_LIST='
    aarch64
    alpha
    arm
    avr32
    avr32_ap
    avr32_uc
    bfin
    ia64
    m68k
    mips
    mips64
    parisc
    ppc
    ppc64
    s390
    sh4
    sparc
    sparc64
    tilegx
    tilepro
    tomi
    x86
    x86_32
    x86_64
'

ARCH_EXT_LIST_ARM='
    armv5te
    armv6
    armv6t2
    neon
    vfp
    vfpv3
'

ARCH_EXT_LIST_X86='
    amd3dnow
    amd3dnowext
    avx
    avx2
    fma4
    i686
    mmx
    mmxext
    sse
    sse2
    sse3
    sse4
    sse42
    ssse3
'

ARCH_EXT_LIST="
    $ARCH_EXT_LIST_ARM
    $ARCH_EXT_LIST_X86
    altivec
    ppc4xx
    vis
    mipsfpu
    mips32r2
    mipsdspr1
    mipsdspr2
"

HAVE_LIST_CMDLINE='
    inline_asm
    symver
    yasm
'

HAVE_LIST_PUB='
    bigendian
    fast_unaligned
    incompatible_libav_abi
    incompatible_fork_abi
'

MATH_FUNCS="
    atanf
    atan2f
    cbrt
    cbrtf
    cosf
    exp2
    exp2f
    expf
    isinf
    isnan
    ldexpf
    llrint
    llrintf
    log2
    log2f
    log10f
    lrint
    lrintf
    powf
    rint
    round
    roundf
    sinf
    trunc
    truncf
"

HAVE_LIST="
    $ARCH_EXT_LIST
    $(add_suffix _external $ARCH_EXT_LIST)
    $(add_suffix _inline   $ARCH_EXT_LIST)
    $HAVE_LIST_CMDLINE
    $HAVE_LIST_PUB
    $THREADS_LIST
    $ATOMICS_LIST
    $MATH_FUNCS
    access
    aligned_malloc
    aligned_stack
    alsa_asoundlib_h
    altivec_h
    arpa_inet_h
    asm_mod_q
    asm_mod_y
    asm_types_h
    atomic_cas_ptr
    atomics_native
    attribute_may_alias
    attribute_packed
    cdio_paranoia_h
    cdio_paranoia_paranoia_h
    CL_cl_h
    clock_gettime
    closesocket
    CommandLineToArgvW
    cpunop
    CryptGenRandom
    dcbzl
    dev_bktr_ioctl_bt848_h
    dev_bktr_ioctl_meteor_h
    dev_ic_bt8xx_h
    dev_video_bktr_ioctl_bt848_h
    dev_video_meteor_ioctl_meteor_h
    direct_h
    dlfcn_h
    dlopen
    dos_paths
    dxva_h
    ebp_available
    ebx_available
    fast_64bit
    fast_clz
    fast_cmov
    fcntl
    fork
    getaddrinfo
    gethrtime
    getopt
    GetProcessAffinityMask
    GetProcessMemoryInfo
    GetProcessTimes
    GetSystemTimeAsFileTime
    getrusage
    getservbyport
    gettimeofday
    glob
    gnu_as
    gsm_h
    ibm_asm
    inet_aton
    io_h
    inline_asm_labels
    isatty
    jack_port_get_latency_range
    kbhit
    ldbrx
    libdc1394_1
    libdc1394_2
    local_aligned_16
    local_aligned_8
    localtime_r
    loongson
    lzo1x_999_compress
    machine_ioctl_bt848_h
    machine_ioctl_meteor_h
    machine_rw_barrier
    makeinfo
    malloc_h
    MapViewOfFile
    memalign
    MemoryBarrier
    mkstemp
    mm_empty
    mmap
    mprotect
    msvcrt
    nanosleep
    openjpeg_1_5_openjpeg_h
    PeekNamedPipe
    perl
    pod2man
    poll_h
    posix_memalign
    pragma_deprecated
    pthread_cancel
    rdtsc
    rsync_contimeout
    sarestart
    sched_getaffinity
    sdl
    SetConsoleTextAttribute
    setmode
    setrlimit
    Sleep
    sndio_h
    socklen_t
    soundcard_h
    strerror_r
    struct_addrinfo
    struct_group_source_req
    struct_ip_mreq_source
    struct_ipv6_mreq
    struct_pollfd
    struct_rusage_ru_maxrss
    struct_sctp_event_subscribe
    struct_sockaddr_in6
    struct_sockaddr_sa_len
    struct_sockaddr_storage
    struct_stat_st_mtim_tv_nsec
    struct_v4l2_frmivalenum_discrete
    symver_asm_label
    symver_gnu_asm
    sync_val_compare_and_swap
    sysconf
    sysctl
    sys_mman_h
    sys_param_h
    sys_resource_h
    sys_select_h
    sys_soundcard_h
    sys_time_h
    sys_un_h
    sys_videoio_h
    termios_h
    texi2html
    threads
    unistd_h
    usleep
    vdpau_x11
    vfp_args
    VirtualAlloc
    windows_h
    winsock2_h
    xform_asm
    xlib
    xmm_clobbers
"

# options emitted with CONFIG_ prefix but not available on the command line
CONFIG_EXTRA="
    aandcttables
    ac3dsp
    audio_frame_queue
    dsputil
    exif
    frame_thread_encoder
    gcrypt
    golomb
    gplv3
    h263dsp
    h264chroma
    h264dsp
    h264pred
    h264qpel
    hpeldsp
    huffman
    lgplv3
    lpc
    mpegaudio
    mpegaudiodsp
    mpegvideo
    mpegvideoenc
    nettle
    rangecoder
    riffdec
    riffenc
    rtpdec
    rtpenc_chain
    sinewin
    videodsp
    vp3dsp
"

CMDLINE_SELECT="
    $ARCH_EXT_LIST
    $CONFIG_LIST
    $HAVE_LIST_CMDLINE
    $THREADS_LIST
    asm
    cross_compile
    debug
    extra_warnings
    logging
    lto
    optimizations
    rpath
    stripping
"

PATHS_LIST='
    bindir
    datadir
    docdir
    incdir
    libdir
    mandir
    prefix
    shlibdir
'

CMDLINE_SET="
    $PATHS_LIST
    ar
    arch
    as
    assert_level
    build_suffix
    cc
    cpu
    cross_prefix
    cxx
    dep_cc
    extra_version
    host_cc
    host_cflags
    host_ld
    host_ldflags
    host_libs
    host_os
    install
    ld
    logfile
    malloc_prefix
    nm
    optflags
    pkg_config
    progs_suffix
    random_seed
    samples
    strip
    sysinclude
    sysroot
    target_exec
    target_os
    target_path
    target_samples
    tempprefix
    toolchain
    valgrind
    yasmexe
"

CMDLINE_APPEND="
    extra_cflags
    extra_cxxflags
    host_cppflags
"

# code dependency declarations

# architecture extensions

armv5te_deps="arm"
armv6_deps="arm"
armv6t2_deps="arm"
neon_deps="arm"
vfp_deps="arm"
vfpv3_deps="vfp"

map 'eval ${v}_inline_deps=inline_asm' $ARCH_EXT_LIST_ARM

mipsfpu_deps="mips"
mips32r2_deps="mips"
mipsdspr1_deps="mips"
mipsdspr2_deps="mips"

altivec_deps="ppc"
ppc4xx_deps="ppc"

vis_deps="sparc"

cpunop_deps="i686"
x86_64_select="i686"
x86_64_suggest="fast_cmov"

amd3dnow_deps="mmx"
amd3dnowext_deps="amd3dnow"
mmx_deps="x86"
mmxext_deps="mmx"
sse_deps="mmxext"
sse2_deps="sse"
sse3_deps="sse2"
ssse3_deps="sse3"
sse4_deps="ssse3"
sse42_deps="sse4"
avx_deps="sse42"
fma4_deps="avx"
avx2_deps="avx"

mmx_external_deps="yasm"
mmx_inline_deps="inline_asm"
mmx_suggest="mmx_external mmx_inline"

for ext in $(filter_out mmx $ARCH_EXT_LIST_X86); do
    eval dep=\$${ext}_deps
    eval ${ext}_external_deps='"${dep}_external"'
    eval ${ext}_inline_deps='"${dep}_inline"'
    eval ${ext}_suggest='"${ext}_external ${ext}_inline"'
done

aligned_stack_if_any="ppc x86"
fast_64bit_if_any="alpha ia64 mips64 parisc64 ppc64 sparc64 x86_64"
fast_clz_if_any="alpha avr32 mips ppc x86"
fast_unaligned_if_any="ppc x86"

inline_asm_deps="!tms470"
need_memalign="altivec neon sse"

symver_if_any="symver_asm_label symver_gnu_asm"

log2_deps="!msvcrt"

# subsystems
dct_select="rdft"
error_resilience_select="dsputil"
frame_thread_encoder_deps="encoders threads"
lpc_select="dsputil"
mdct_select="fft"
rdft_select="fft"
mpegaudio_select="mpegaudiodsp"
mpegaudiodsp_select="dct"
mpegvideo_select="dsputil h264chroma hpeldsp videodsp"
mpegvideoenc_select="mpegvideo"

# decoders / encoders
aac_decoder_select="mdct sinewin"
aac_encoder_select="audio_frame_queue mdct sinewin"
aac_latm_decoder_select="aac_decoder aac_latm_parser"
ac3_decoder_select="mdct ac3dsp ac3_parser dsputil"
ac3_encoder_select="mdct ac3dsp dsputil"
ac3_fixed_encoder_select="mdct ac3dsp dsputil"
aic_decoder_select="dsputil golomb"
alac_encoder_select="lpc"
als_decoder_select="dsputil"
amrnb_decoder_select="lsp"
amrwb_decoder_select="lsp"
amv_decoder_select="dsputil hpeldsp exif"
amv_encoder_select="aandcttables"
ape_decoder_select="dsputil"
asv1_decoder_select="dsputil"
asv1_encoder_select="dsputil"
asv2_decoder_select="dsputil"
asv2_encoder_select="dsputil"
atrac1_decoder_select="mdct sinewin"
atrac3_decoder_select="mdct"
avrn_decoder_select="exif"
bink_decoder_select="dsputil hpeldsp"
binkaudio_dct_decoder_select="mdct rdft dct sinewin"
binkaudio_rdft_decoder_select="mdct rdft sinewin"
cavs_decoder_select="dsputil golomb h264chroma videodsp"
cllc_decoder_select="dsputil"
comfortnoise_encoder_select="lpc"
cook_decoder_select="dsputil mdct sinewin"
cscd_decoder_select="lzo"
cscd_decoder_suggest="zlib"
dca_decoder_select="mdct"
dirac_decoder_select="dsputil dwt golomb videodsp"
dnxhd_decoder_select="dsputil"
dnxhd_encoder_select="aandcttables dsputil mpegvideoenc"
dvvideo_decoder_select="dsputil"
dvvideo_encoder_select="dsputil"
dxa_decoder_select="zlib"
eac3_decoder_select="ac3_decoder"
eac3_encoder_select="ac3_encoder"
eamad_decoder_select="aandcttables dsputil mpegvideo"
eatgq_decoder_select="aandcttables"
eatqi_decoder_select="aandcttables error_resilience mpegvideo"
exr_decoder_select="zlib"
ffv1_decoder_select="dsputil golomb rangecoder"
ffv1_encoder_select="dsputil rangecoder"
ffvhuff_decoder_select="dsputil"
ffvhuff_encoder_select="dsputil huffman"
flac_decoder_select="golomb"
flac_encoder_select="dsputil golomb lpc"
flashsv_decoder_select="zlib"
flashsv_encoder_select="zlib"
flashsv2_encoder_select="zlib"
flashsv2_decoder_select="zlib"
flv_decoder_select="h263_decoder"
flv_encoder_select="h263_encoder"
fourxm_decoder_select="dsputil"
fraps_decoder_select="dsputil huffman"
g2m_decoder_select="dsputil zlib"
g729_decoder_select="dsputil"
h261_decoder_select="error_resilience mpegvideo"
h261_encoder_select="aandcttables mpegvideoenc"
h263_decoder_select="error_resilience h263_parser h263dsp mpegvideo"
h263_encoder_select="aandcttables h263dsp mpegvideoenc"
h263i_decoder_select="h263_decoder"
h263p_encoder_select="h263_encoder"
h264_decoder_select="golomb h264chroma h264dsp h264pred h264qpel videodsp"
h264_decoder_suggest="error_resilience"
hevc_decoder_select="dsputil golomb videodsp"
huffyuv_decoder_select="dsputil"
huffyuv_encoder_select="dsputil huffman"
iac_decoder_select="dsputil fft mdct sinewin"
imc_decoder_select="dsputil fft mdct sinewin"
indeo3_decoder_select="hpeldsp"
interplay_video_decoder_select="hpeldsp"
jpegls_decoder_select="dsputil golomb hpeldsp exif"
jpegls_encoder_select="golomb"
jv_decoder_select="dsputil"
lagarith_decoder_select="dsputil"
ljpeg_encoder_select="aandcttables mpegvideoenc"
loco_decoder_select="golomb"
mdec_decoder_select="dsputil error_resilience mpegvideo"
metasound_decoder_select="lsp mdct sinewin"
mimic_decoder_select="dsputil hpeldsp"
mjpeg_decoder_select="dsputil hpeldsp exif"
mjpegb_decoder_select="dsputil hpeldsp exif"
mjpeg_encoder_select="aandcttables dsputil mpegvideoenc"
mlp_decoder_select="dsputil mlp_parser"
motionpixels_decoder_select="dsputil"
mp1_decoder_select="mpegaudio"
mp1float_decoder_select="mpegaudio"
mp2_decoder_select="mpegaudio"
mp2float_decoder_select="mpegaudio"
mp3_decoder_select="mpegaudio"
mp3adu_decoder_select="mpegaudio"
mp3adufloat_decoder_select="mpegaudio"
mp3float_decoder_select="mpegaudio"
mp3on4_decoder_select="mpegaudio"
mp3on4float_decoder_select="mpegaudio"
mpc7_decoder_select="dsputil mpegaudiodsp"
mpc8_decoder_select="dsputil mpegaudiodsp"
mpeg_xvmc_decoder_deps="X11_extensions_XvMClib_h"
mpeg_xvmc_decoder_select="mpeg2video_decoder"
mpeg1video_decoder_select="error_resilience mpegvideo"
mpeg1video_encoder_select="aandcttables mpegvideoenc"
mpeg2video_decoder_select="error_resilience mpegvideo"
mpeg2video_encoder_select="aandcttables mpegvideoenc"
mpeg4_decoder_select="h263_decoder mpeg4video_parser"
mpeg4_encoder_select="h263_encoder"
msmpeg4v1_decoder_select="h263_decoder"
msmpeg4v2_decoder_select="h263_decoder"
msmpeg4v2_encoder_select="h263_encoder"
msmpeg4v3_decoder_select="h263_decoder"
msmpeg4v3_encoder_select="h263_encoder"
mss2_decoder_select="error_resilience vc1_decoder"
mxpeg_decoder_select="dsputil hpeldsp exif"
nellymoser_decoder_select="mdct sinewin"
nellymoser_encoder_select="audio_frame_queue mdct sinewin"
nuv_decoder_select="dsputil lzo"
png_decoder_select="zlib"
png_encoder_select="dsputil zlib"
prores_decoder_select="dsputil"
prores_encoder_select="dsputil"
qcelp_decoder_select="lsp"
qdm2_decoder_select="mdct rdft mpegaudiodsp"
ra_144_encoder_select="audio_frame_queue lpc"
ralf_decoder_select="golomb"
rtjpeg_decoder_select="dsputil"
rv10_decoder_select="error_resilience h263_decoder h263dsp"
rv10_encoder_select="h263_encoder"
rv20_decoder_select="error_resilience h263_decoder h263dsp"
rv20_encoder_select="h263_encoder"
rv30_decoder_select="error_resilience golomb h264chroma h264pred h264qpel mpegvideo videodsp"
rv40_decoder_select="error_resilience golomb h264chroma h264pred h264qpel mpegvideo videodsp"
shorten_decoder_select="golomb"
sipr_decoder_select="lsp"
snow_decoder_select="dsputil dwt h264qpel hpeldsp rangecoder"
snow_encoder_select="aandcttables dsputil dwt h264qpel hpeldsp mpegvideoenc rangecoder"
sonic_decoder_select="golomb"
sonic_encoder_select="golomb"
sonic_ls_encoder_select="golomb"
sp5x_decoder_select="dsputil hpeldsp exif"
svq1_decoder_select="hpeldsp"
svq1_encoder_select="aandcttables dsputil hpeldsp mpegvideoenc"
svq3_decoder_select="golomb h264chroma h264dsp h264pred h264qpel hpeldsp mpegvideo videodsp"
svq3_decoder_suggest="error_resilience zlib"
tak_decoder_select="dsputil"
theora_decoder_select="vp3_decoder"
tiff_decoder_suggest="zlib"
tiff_encoder_suggest="zlib"
thp_decoder_select="dsputil hpeldsp exif"
truehd_decoder_select="mlp_parser"
truemotion2_decoder_select="dsputil"
truespeech_decoder_select="dsputil"
tscc_decoder_select="zlib"
twinvq_decoder_select="mdct lsp sinewin"
utvideo_decoder_select="dsputil"
utvideo_encoder_select="dsputil huffman"
vble_decoder_select="dsputil"
vc1_decoder_select="error_resilience h263_decoder h264chroma h264qpel"
vc1image_decoder_select="vc1_decoder"
vorbis_decoder_select="mdct"
vorbis_encoder_select="mdct"
vp3_decoder_select="hpeldsp vp3dsp videodsp"
vp5_decoder_select="h264chroma hpeldsp videodsp vp3dsp"
vp6_decoder_select="h264chroma hpeldsp huffman videodsp vp3dsp"
vp6a_decoder_select="vp6_decoder"
vp6f_decoder_select="vp6_decoder"
vp8_decoder_select="h264pred videodsp"
vp9_decoder_select="videodsp"
webp_decoder_select="vp8_decoder"
wmapro_decoder_select="mdct sinewin"
wmav1_decoder_select="mdct sinewin"
wmav1_encoder_select="mdct sinewin"
wmav2_decoder_select="mdct sinewin"
wmav2_encoder_select="mdct sinewin"
wmavoice_decoder_select="lsp rdft dct mdct sinewin"
wmv1_decoder_select="h263_decoder"
wmv1_encoder_select="h263_encoder"
wmv2_decoder_select="h263_decoder videodsp"
wmv2_encoder_select="h263_encoder"
wmv3_decoder_select="vc1_decoder"
wmv3image_decoder_select="wmv3_decoder"
zerocodec_decoder_select="zlib"
zlib_decoder_select="zlib"
zlib_encoder_select="zlib"
zmbv_decoder_select="zlib"
zmbv_encoder_select="zlib"

# hardware accelerators
crystalhd_deps="libcrystalhd_libcrystalhd_if_h"
dxva2_deps="dxva2api_h"
vaapi_deps="va_va_h"
vda_deps="VideoDecodeAcceleration_VDADecoder_h pthreads"
vda_extralibs="-framework CoreFoundation -framework VideoDecodeAcceleration -framework QuartzCore"
vdpau_deps="vdpau_vdpau_h vdpau_vdpau_x11_h"

h263_vaapi_hwaccel_deps="vaapi"
h263_vaapi_hwaccel_select="h263_decoder"
h263_vdpau_hwaccel_deps="vdpau"
h263_vdpau_hwaccel_select="h263_decoder"
h264_crystalhd_decoder_select="crystalhd h264_mp4toannexb_bsf h264_parser"
h264_dxva2_hwaccel_deps="dxva2"
h264_dxva2_hwaccel_select="h264_decoder"
h264_vaapi_hwaccel_deps="vaapi"
h264_vaapi_hwaccel_select="h264_decoder"
h264_vda_decoder_deps="vda"
h264_vda_decoder_select="h264_decoder"
h264_vda_hwaccel_deps="vda"
h264_vda_hwaccel_select="h264_decoder"
h264_vdpau_decoder_deps="vdpau"
h264_vdpau_decoder_select="h264_decoder"
h264_vdpau_hwaccel_deps="vdpau"
h264_vdpau_hwaccel_select="h264_decoder"
mpeg_vdpau_decoder_deps="vdpau"
mpeg_vdpau_decoder_select="mpeg2video_decoder"
mpeg1_vdpau_decoder_deps="vdpau"
mpeg1_vdpau_decoder_select="mpeg1video_decoder"
mpeg1_vdpau_hwaccel_deps="vdpau"
mpeg1_vdpau_hwaccel_select="mpeg1video_decoder"
mpeg2_crystalhd_decoder_select="crystalhd"
mpeg2_dxva2_hwaccel_deps="dxva2"
mpeg2_dxva2_hwaccel_select="mpeg2video_decoder"
mpeg2_vaapi_hwaccel_deps="vaapi"
mpeg2_vaapi_hwaccel_select="mpeg2video_decoder"
mpeg2_vdpau_hwaccel_deps="vdpau"
mpeg2_vdpau_hwaccel_select="mpeg2video_decoder"
mpeg4_crystalhd_decoder_select="crystalhd"
mpeg4_vaapi_hwaccel_deps="vaapi"
mpeg4_vaapi_hwaccel_select="mpeg4_decoder"
mpeg4_vdpau_decoder_deps="vdpau"
mpeg4_vdpau_decoder_select="mpeg4_decoder"
mpeg4_vdpau_hwaccel_deps="vdpau"
mpeg4_vdpau_hwaccel_select="mpeg4_decoder"
msmpeg4_crystalhd_decoder_select="crystalhd"
vc1_crystalhd_decoder_select="crystalhd"
vc1_dxva2_hwaccel_deps="dxva2"
vc1_dxva2_hwaccel_select="vc1_decoder"
vc1_vaapi_hwaccel_deps="vaapi"
vc1_vaapi_hwaccel_select="vc1_decoder"
vc1_vdpau_decoder_deps="vdpau"
vc1_vdpau_decoder_select="vc1_decoder"
vc1_vdpau_hwaccel_deps="vdpau"
vc1_vdpau_hwaccel_select="vc1_decoder"
wmv3_crystalhd_decoder_select="crystalhd"
wmv3_dxva2_hwaccel_select="vc1_dxva2_hwaccel"
wmv3_vaapi_hwaccel_select="vc1_vaapi_hwaccel"
wmv3_vdpau_decoder_select="vc1_vdpau_decoder"
wmv3_vdpau_hwaccel_select="vc1_vdpau_hwaccel"

# parsers
h264_parser_select="golomb h264chroma h264dsp h264pred h264qpel videodsp"
hevc_parser_select="hevc_decoder"
mpeg4video_parser_select="error_resilience mpegvideo"
mpegvideo_parser_select="error_resilience mpegvideo"
vc1_parser_select="mpegvideo"

# external libraries
libaacplus_encoder_deps="libaacplus"
libcelt_decoder_deps="libcelt"
libfaac_encoder_deps="libfaac"
libfaac_encoder_select="audio_frame_queue"
libfdk_aac_decoder_deps="libfdk_aac"
libfdk_aac_encoder_deps="libfdk_aac"
libfdk_aac_encoder_select="audio_frame_queue"
libgme_demuxer_deps="libgme"
libgsm_decoder_deps="libgsm"
libgsm_encoder_deps="libgsm"
libgsm_ms_decoder_deps="libgsm"
libgsm_ms_encoder_deps="libgsm"
libilbc_decoder_deps="libilbc"
libilbc_encoder_deps="libilbc"
libmodplug_demuxer_deps="libmodplug"
libmp3lame_encoder_deps="libmp3lame"
libmp3lame_encoder_select="audio_frame_queue"
libopencore_amrnb_decoder_deps="libopencore_amrnb"
libopencore_amrnb_encoder_deps="libopencore_amrnb"
libopencore_amrnb_encoder_select="audio_frame_queue"
libopencore_amrwb_decoder_deps="libopencore_amrwb"
libopenjpeg_decoder_deps="libopenjpeg"
libopenjpeg_encoder_deps="libopenjpeg"
libopus_decoder_deps="libopus"
libopus_encoder_deps="libopus"
libopus_encoder_select="audio_frame_queue"
libquvi_demuxer_deps="libquvi"
libschroedinger_decoder_deps="libschroedinger"
libschroedinger_encoder_deps="libschroedinger"
libshine_encoder_deps="libshine"
libshine_encoder_select="audio_frame_queue"
libspeex_decoder_deps="libspeex"
libspeex_encoder_deps="libspeex"
libspeex_encoder_select="audio_frame_queue"
libstagefright_h264_decoder_deps="libstagefright_h264"
libtheora_encoder_deps="libtheora"
libtwolame_encoder_deps="libtwolame"
libvo_aacenc_encoder_deps="libvo_aacenc"
libvo_aacenc_encoder_select="audio_frame_queue"
libvo_amrwbenc_encoder_deps="libvo_amrwbenc"
libvorbis_decoder_deps="libvorbis"
libvorbis_encoder_deps="libvorbis"
libvorbis_encoder_select="audio_frame_queue"
libvpx_vp8_decoder_deps="libvpx"
libvpx_vp8_encoder_deps="libvpx"
libvpx_vp9_decoder_deps="libvpx"
libvpx_vp9_encoder_deps="libvpx"
libwavpack_encoder_deps="libwavpack"
libx264_encoder_deps="libx264"
libx264rgb_encoder_deps="libx264"
libxavs_encoder_deps="libxavs"
libxvid_encoder_deps="libxvid"
libutvideo_decoder_deps="libutvideo"
libutvideo_encoder_deps="libutvideo"
libzvbi_teletext_decoder_deps="libzvbi"

# demuxers / muxers
ac3_demuxer_select="ac3_parser"
asf_demuxer_select="riffdec"
asf_muxer_select="riffenc"
asf_stream_muxer_select="asf_muxer"
avi_demuxer_select="riffdec"
avi_muxer_select="riffenc"
avisynth_demuxer_deps="avisynth"
avisynth_demuxer_select="riffdec"
caf_demuxer_select="riffdec"
dirac_demuxer_select="dirac_parser"
dts_demuxer_select="dca_parser"
dtshd_demuxer_select="dca_parser"
dxa_demuxer_select="riffdec"
eac3_demuxer_select="ac3_parser"
f4v_muxer_select="mov_muxer"
flac_demuxer_select="flac_parser"
hds_muxer_select="flv_muxer"
hls_muxer_select="mpegts_muxer"
ipod_muxer_select="mov_muxer"
ismv_muxer_select="mov_muxer"
libnut_demuxer_deps="libnut"
libnut_muxer_deps="libnut"
matroska_audio_muxer_select="matroska_muxer"
matroska_demuxer_select="riffdec"
matroska_demuxer_suggest="bzlib lzo zlib"
matroska_muxer_select="riffenc"
mmf_muxer_select="riffenc"
mov_demuxer_select="riffdec"
mov_demuxer_suggest="zlib"
mov_muxer_select="riffenc rtpenc_chain"
mp3_demuxer_select="mpegaudio_parser"
mp4_muxer_select="mov_muxer"
mpegts_muxer_select="adts_muxer latm_muxer"
mpegtsraw_demuxer_select="mpegts_demuxer"
mxf_d10_muxer_select="mxf_muxer"
nut_muxer_select="riffenc"
nuv_demuxer_select="riffdec"
ogg_demuxer_select="golomb"
psp_muxer_select="mov_muxer"
rtp_demuxer_select="sdp_demuxer"
rtpdec_select="asf_demuxer rm_demuxer rtp_protocol mpegts_demuxer mov_demuxer"
rtsp_demuxer_select="http_protocol rtpdec"
rtsp_muxer_select="rtp_muxer http_protocol rtp_protocol rtpenc_chain"
sap_demuxer_select="sdp_demuxer"
sap_muxer_select="rtp_muxer rtp_protocol rtpenc_chain"
sdp_demuxer_select="rtpdec"
smoothstreaming_muxer_select="ismv_muxer"
spdif_muxer_select="aac_parser"
tak_demuxer_select="tak_parser"
tg2_muxer_select="mov_muxer"
tgp_muxer_select="mov_muxer"
vobsub_demuxer_select="mpegps_demuxer"
w64_demuxer_select="wav_demuxer"
w64_muxer_select="wav_muxer"
wav_demuxer_select="riffdec"
wav_muxer_select="riffenc"
webm_muxer_select="riffenc"
wtv_demuxer_select="riffdec"
xmv_demuxer_select="riffdec"
xwma_demuxer_select="riffdec"

# indevs / outdevs
alsa_indev_deps="alsa_asoundlib_h snd_pcm_htimestamp"
alsa_outdev_deps="alsa_asoundlib_h"
bktr_indev_deps_any="dev_bktr_ioctl_bt848_h machine_ioctl_bt848_h dev_video_bktr_ioctl_bt848_h dev_ic_bt8xx_h"
caca_outdev_deps="libcaca"
dshow_indev_deps="IBaseFilter"
dshow_indev_extralibs="-lpsapi -lole32 -lstrmiids -luuid"
dv1394_indev_deps="dv1394"
dv1394_indev_select="dv_demuxer"
fbdev_indev_deps="linux_fb_h"
fbdev_outdev_deps="linux_fb_h"
iec61883_indev_deps="libiec61883"
jack_indev_deps="jack_jack_h sem_timedwait"
lavfi_indev_deps="avfilter"
libcdio_indev_deps="libcdio"
libdc1394_indev_deps="libdc1394"
libv4l2_indev_deps="libv4l2"
openal_indev_deps="openal"
oss_indev_deps_any="soundcard_h sys_soundcard_h"
oss_outdev_deps_any="soundcard_h sys_soundcard_h"
pulse_indev_deps="libpulse"
pulse_outdev_deps="libpulse"
sdl_outdev_deps="sdl"
sndio_indev_deps="sndio_h"
sndio_outdev_deps="sndio_h"
v4l_indev_deps="linux_videodev_h"
v4l2_indev_deps_any="linux_videodev2_h sys_videoio_h"
v4l2_outdev_deps_any="linux_videodev2_h sys_videoio_h"
vfwcap_indev_deps="capCreateCaptureWindow vfwcap_defines"
vfwcap_indev_extralibs="-lavicap32"
xv_outdev_deps="X11_extensions_Xvlib_h XvGetPortAttribute"
xv_outdev_extralibs="-lXv -lX11 -lXext"
x11grab_indev_deps="x11grab"

# protocols
bluray_protocol_deps="libbluray"
ffrtmpcrypt_protocol_deps="!librtmp_protocol"
ffrtmpcrypt_protocol_deps_any="gcrypt nettle openssl"
ffrtmpcrypt_protocol_select="tcp_protocol"
ffrtmphttp_protocol_deps="!librtmp_protocol"
ffrtmphttp_protocol_select="http_protocol"
ftp_protocol_select="tcp_protocol"
gopher_protocol_select="network"
httpproxy_protocol_select="tcp_protocol"
http_protocol_select="tcp_protocol"
https_protocol_select="tls_protocol"
librtmp_protocol_deps="librtmp"
librtmpe_protocol_deps="librtmp"
librtmps_protocol_deps="librtmp"
librtmpt_protocol_deps="librtmp"
librtmpte_protocol_deps="librtmp"
libssh_protocol_deps="libssh"
mmsh_protocol_select="http_protocol"
mmst_protocol_select="network"
rtmp_protocol_deps="!librtmp_protocol"
rtmp_protocol_select="tcp_protocol"
rtmpe_protocol_select="ffrtmpcrypt_protocol"
rtmps_protocol_deps="!librtmp_protocol"
rtmps_protocol_select="tls_protocol"
rtmpt_protocol_select="ffrtmphttp_protocol"
rtmpte_protocol_select="ffrtmpcrypt_protocol ffrtmphttp_protocol"
rtmpts_protocol_select="ffrtmphttp_protocol https_protocol"
rtp_protocol_select="udp_protocol"
sctp_protocol_deps="struct_sctp_event_subscribe"
sctp_protocol_select="network"
srtp_protocol_select="rtp_protocol"
tcp_protocol_select="network"
tls_protocol_deps_any="openssl gnutls"
tls_protocol_select="tcp_protocol"
udp_protocol_select="network"
unix_protocol_deps="sys_un_h"
unix_protocol_select="network"

# filters
aconvert_filter_deps="swresample"
amovie_filter_deps="avcodec avformat"
aresample_filter_deps="swresample"
ass_filter_deps="libass"
asyncts_filter_deps="avresample"
atempo_filter_deps="avcodec"
atempo_filter_select="rdft"
azmq_filter_deps="libzmq"
blackframe_filter_deps="gpl"
boxblur_filter_deps="gpl"
colormatrix_filter_deps="gpl"
cropdetect_filter_deps="gpl"
dctdnoiz_filter_deps="avcodec"
dctdnoiz_filter_select="fft"
delogo_filter_deps="gpl"
deshake_filter_deps="avcodec"
deshake_filter_select="dsputil"
drawtext_filter_deps="libfreetype"
ebur128_filter_deps="gpl"
flite_filter_deps="libflite"
frei0r_filter_deps="frei0r dlopen"
frei0r_filter_extralibs='$ldl'
frei0r_src_filter_deps="frei0r dlopen"
frei0r_src_filter_extralibs='$ldl'
geq_filter_deps="gpl"
histeq_filter_deps="gpl"
hqdn3d_filter_deps="gpl"
interlace_filter_deps="gpl"
kerndeint_filter_deps="gpl"
ladspa_filter_deps="ladspa dlopen"
mcdeint_filter_deps="avcodec gpl"
movie_filter_deps="avcodec avformat"
mp_filter_deps="gpl avcodec swscale inline_asm"
mpdecimate_filter_deps="gpl avcodec"
mptestsrc_filter_deps="gpl"
negate_filter_deps="lut_filter"
perspective_filter_deps="gpl"
resample_filter_deps="avresample"
ocv_filter_deps="libopencv"
owdenoise_filter_deps="gpl"
pan_filter_deps="swresample"
phase_filter_deps="gpl"
pp_filter_deps="gpl postproc"
pullup_filter_deps="gpl"
removelogo_filter_deps="avcodec avformat swscale"
sab_filter_deps="gpl swscale"
scale_filter_deps="swscale"
smartblur_filter_deps="gpl swscale"
showspectrum_filter_deps="avcodec"
showspectrum_filter_select="rdft"
spp_filter_deps="gpl avcodec"
spp_filter_select="fft"
stereo3d_filter_deps="gpl"
subtitles_filter_deps="avformat avcodec libass"
super2xsai_filter_deps="gpl"
tinterlace_filter_deps="gpl"
vidstabdetect_filter_deps="libvidstab"
vidstabtransform_filter_deps="libvidstab"
yadif_filter_deps="gpl"
pixfmts_super2xsai_test_deps="super2xsai_filter"
tinterlace_merge_test_deps="tinterlace_filter"
tinterlace_pad_test_deps="tinterlace_filter"
zmq_filter_deps="libzmq"

# libraries
avcodec_deps="avutil"
avdevice_deps="avutil avcodec avformat"
avfilter_deps="avutil"
avformat_deps="avutil avcodec"
avresample_deps="avutil"
postproc_deps="avutil gpl"
swscale_deps="avutil"

# programs
ffmpeg_deps="avcodec avfilter avformat swresample"
ffmpeg_select="aformat_filter anull_filter atrim_filter format_filter
               null_filter
               setpts_filter trim_filter"
ffplay_deps="avcodec avformat swscale swresample sdl"
ffplay_select="rdft crop_filter"
ffprobe_deps="avcodec avformat"
ffserver_deps="avformat fork sarestart"
ffserver_select="ffm_muxer rtp_protocol rtsp_demuxer"
ffserver_extralibs='$ldl'

# documentation
podpages_deps="perl"
manpages_deps="perl pod2man"
htmlpages_deps="texi2html"
txtpages_deps="makeinfo"
doc_deps_any="manpages htmlpages podpages txtpages"

# default parameters

logfile="config.log"

# installation paths
prefix_default="/usr/local"
bindir_default='${prefix}/bin'
datadir_default='${prefix}/share/ffmpeg'
docdir_default='${prefix}/share/doc/ffmpeg'
incdir_default='${prefix}/include'
libdir_default='${prefix}/lib'
mandir_default='${prefix}/share/man'
shlibdir_default="$libdir_default"

# toolchain
ar_default="ar"
cc_default="gcc"
cxx_default="g++"
host_cc_default="gcc"
cp_f="cp -f"
install="install"
ln_s="ln -s -f"
nm_default="nm -g"
objformat="elf"
pkg_config_default=pkg-config
ranlib="ranlib"
strip_default="strip"
yasmexe_default="yasm"

nogas=":"

# machine
arch_default=$(uname -m)
cpu="generic"

# OS
target_os_default=$(tolower $(uname -s))
host_os=$target_os_default

# configurable options
enable $PROGRAM_LIST
enable $DOCUMENT_LIST
enable $(filter_out avresample $LIBRARY_LIST)
enable stripping

enable asm
enable debug
enable doc
enable optimizations
enable runtime_cpudetect
enable safe_bitstream_reader
enable static
enable swscale_alpha

# Enable hwaccels by default.
enable dxva2 vaapi vdpau

# build settings
SHFLAGS='-shared -Wl,-soname,$$(@F)'
LIBPREF="lib"
LIBSUF=".a"
FULLNAME='$(NAME)$(BUILDSUF)'
LIBNAME='$(LIBPREF)$(FULLNAME)$(LIBSUF)'
SLIBPREF="lib"
SLIBSUF=".so"
SLIBNAME='$(SLIBPREF)$(FULLNAME)$(SLIBSUF)'
SLIBNAME_WITH_VERSION='$(SLIBNAME).$(LIBVERSION)'
SLIBNAME_WITH_MAJOR='$(SLIBNAME).$(LIBMAJOR)'
LIB_INSTALL_EXTRA_CMD='$$(RANLIB) "$(LIBDIR)/$(LIBNAME)"'
SLIB_INSTALL_NAME='$(SLIBNAME_WITH_VERSION)'
SLIB_INSTALL_LINKS='$(SLIBNAME_WITH_MAJOR) $(SLIBNAME)'

asflags_filter=echo
cflags_filter=echo
ldflags_filter=echo

AS_C='-c'
AS_O='-o $@'
CC_C='-c'
CC_E='-E -o $@'
CC_O='-o $@'
CXX_C='-c'
CXX_O='-o $@'
LD_O='-o $@'
LD_LIB='-l%'
LD_PATH='-L'
HOSTCC_C='-c'
HOSTCC_O='-o $@'
HOSTLD_O='-o $@'

host_cflags='-O3 -g'
host_cppflags='-D_ISOC99_SOURCE -D_XOPEN_SOURCE=600'
host_libs='-lm'
host_cflags_filter=echo
host_ldflags_filter=echo

target_path='$(CURDIR)'

# since the object filename is not given with the -MM flag, the compiler
# is only able to print the basename, and we must add the path ourselves
DEPCMD='$(DEP$(1)) $(DEP$(1)FLAGS) $($(1)DEP_FLAGS) $< | sed -e "/^\#.*/d" -e "s,^[[:space:]]*$(*F)\\.o,$(@D)/$(*F).o," > $(@:.o=.d)'
DEPFLAGS='-MM'

# find source path
if test -f configure; then
    source_path=.
else
    source_path=$(cd $(dirname "$0"); pwd)
    echo "$source_path" | grep -q '[[:blank:]]' &&
        die "Out of tree builds are impossible with whitespace in source path."
    test -e "$source_path/config.h" &&
        die "Out of tree builds are impossible with config.h in source dir."
fi

for v in "$@"; do
    r=${v#*=}
    l=${v%"$r"}
    r=$(sh_quote "$r")
    FFMPEG_CONFIGURATION="${FFMPEG_CONFIGURATION# } ${l}${r}"
done

find_things(){
    thing=$1
    pattern=$2
    file=$source_path/$3
    sed -n "s/^[^#]*$pattern.*([^,]*, *\([^,]*\)\(,.*\)*).*/\1_$thing/p" "$file"
}

ENCODER_LIST=$(find_things  encoder  ENC      libavcodec/allcodecs.c)
DECODER_LIST=$(find_things  decoder  DEC      libavcodec/allcodecs.c)
HWACCEL_LIST=$(find_things  hwaccel  HWACCEL  libavcodec/allcodecs.c)
PARSER_LIST=$(find_things   parser   PARSER   libavcodec/allcodecs.c)
BSF_LIST=$(find_things      bsf      BSF      libavcodec/allcodecs.c)
MUXER_LIST=$(find_things    muxer    _MUX     libavformat/allformats.c)
DEMUXER_LIST=$(find_things  demuxer  DEMUX    libavformat/allformats.c)
OUTDEV_LIST=$(find_things   outdev   OUTDEV   libavdevice/alldevices.c)
INDEV_LIST=$(find_things    indev    _IN      libavdevice/alldevices.c)
PROTOCOL_LIST=$(find_things protocol PROTOCOL libavformat/allformats.c)
FILTER_LIST=$(find_things   filter   FILTER   libavfilter/allfilters.c)

ALL_COMPONENTS="
    $BSF_LIST
    $DECODER_LIST
    $DEMUXER_LIST
    $ENCODER_LIST
    $FILTER_LIST
    $HWACCEL_LIST
    $INDEV_LIST
    $MUXER_LIST
    $OUTDEV_LIST
    $PARSER_LIST
    $PROTOCOL_LIST
"

for n in $COMPONENT_LIST; do
    v=$(toupper ${n%s})_LIST
    eval enable \$$v
    eval ${n}_if_any="\$$v"
done

enable $ARCH_EXT_LIST

die_unknown(){
    echo "Unknown option \"$1\"."
    echo "See $0 --help for available options."
    exit 1
}

print_3_columns() {
    cat | tr ' ' '\n' | sort | pr -r -3 -t
}

show_list() {
    suffix=_$1
    shift
    echo $* | sed s/$suffix//g | print_3_columns
    exit 0
}

rand_list(){
    IFS=', '
    set -- $*
    unset IFS
    for thing; do
        comp=${thing%:*}
        prob=${thing#$comp}
        prob=${prob#:}
        is_in ${comp} $COMPONENT_LIST && eval comp=\$$(toupper ${comp%s})_LIST
        echo "prob ${prob:-0.5}"
        printf '%s\n' $comp
    done
}

do_random(){
    action=$1
    shift
    random_seed=$(awk "BEGIN { srand($random_seed); print srand() }")
    $action $(rand_list "$@" | awk "BEGIN { srand($random_seed) } \$1 == \"prob\" { prob = \$2; next } rand() < prob { print }")
}

for opt do
    optval="${opt#*=}"
    case "$opt" in
        --extra-ldflags=*)
            add_ldflags $optval
        ;;
        --extra-libs=*)
            add_extralibs $optval
        ;;
        --disable-devices)
            disable $INDEV_LIST $OUTDEV_LIST
        ;;
        --enable-debug=*)
            debuglevel="$optval"
        ;;
        --disable-programs)
            disable $PROGRAM_LIST
        ;;
        --disable-everything)
            map 'eval unset \${$(toupper ${v%s})_LIST}' $COMPONENT_LIST
        ;;
        --disable-all)
            map 'eval unset \${$(toupper ${v%s})_LIST}' $COMPONENT_LIST
            disable $LIBRARY_LIST $PROGRAM_LIST doc
        ;;
        --enable-random|--disable-random)
            action=${opt%%-random}
            do_random ${action#--} $COMPONENT_LIST
        ;;
        --enable-random=*|--disable-random=*)
            action=${opt%%-random=*}
            do_random ${action#--} $optval
        ;;
        --enable-*=*|--disable-*=*)
            eval $(echo "${opt%%=*}" | sed 's/--/action=/;s/-/ thing=/')
            is_in "${thing}s" $COMPONENT_LIST || die_unknown "$opt"
            eval list=\$$(toupper $thing)_LIST
            name=$(echo "${optval}" | sed "s/,/_${thing}|/g")_${thing}
            list=$(filter "$name" $list)
            [ "$list" = "" ] && warn "Option $opt did not match anything"
            $action $list
        ;;
        --enable-?*|--disable-?*)
            eval $(echo "$opt" | sed 's/--/action=/;s/-/ option=/;s/-/_/g')
            if is_in $option $COMPONENT_LIST; then
                test $action = disable && action=unset
                eval $action \$$(toupper ${option%s})_LIST
            elif is_in $option $CMDLINE_SELECT; then
                $action $option
            else
                die_unknown $opt
            fi
        ;;
        --list-*)
            NAME="${opt#--list-}"
            is_in $NAME $COMPONENT_LIST || die_unknown $opt
            NAME=${NAME%s}
            eval show_list $NAME \$$(toupper $NAME)_LIST
        ;;
        --help|-h) show_help
        ;;
        --fatal-warnings) enable fatal_warnings
        ;;
        *)
            optname="${opt%%=*}"
            optname="${optname#--}"
            optname=$(echo "$optname" | sed 's/-/_/g')
            if is_in $optname $CMDLINE_SET; then
                eval $optname='$optval'
            elif is_in $optname $CMDLINE_APPEND; then
                append $optname "$optval"
            else
                die_unknown $opt
            fi
        ;;
    esac
done

disabled logging && logfile=/dev/null

echo "# $0 $FFMPEG_CONFIGURATION" > $logfile
set >> $logfile

test -n "$cross_prefix" && enable cross_compile

if enabled cross_compile; then
    test -n "$arch" && test -n "$target_os" ||
        die "Must specify target arch and OS when cross-compiling"
fi

ar_default="${cross_prefix}${ar_default}"
cc_default="${cross_prefix}${cc_default}"
cxx_default="${cross_prefix}${cxx_default}"
nm_default="${cross_prefix}${nm_default}"
pkg_config_default="${cross_prefix}${pkg_config_default}"
ranlib="${cross_prefix}${ranlib}"
strip_default="${cross_prefix}${strip_default}"

sysinclude_default="${sysroot}/usr/include"

test -n "$valgrind" && toolchain="valgrind-memcheck"

case "$toolchain" in
    clang-asan)
        cc_default="clang"
        add_cflags  -fsanitize=address
        add_ldflags -fsanitize=address
    ;;
    clang-tsan)
        cc_default="clang"
        add_cflags  -fsanitize=thread -pie
        add_ldflags -fsanitize=thread -pie
    ;;
    gcc-asan)
        cc_default="gcc"
        add_cflags  -fsanitize=address
        add_ldflags -fsanitize=address
    ;;
    gcc-tsan)
        cc_default="gcc"
        add_cflags  -fsanitize=thread -pie -fPIC
        add_ldflags -fsanitize=thread -pie -fPIC
    ;;
    valgrind-massif)
        target_exec_default=${valgrind:-"valgrind"}
        target_exec_args="--tool=massif --alloc-fn=av_malloc --alloc-fn=av_mallocz --alloc-fn=av_calloc --alloc-fn=av_fast_padded_malloc --alloc-fn=av_fast_malloc --alloc-fn=av_realloc_f --alloc-fn=av_fast_realloc --alloc-fn=av_realloc"
    ;;
    valgrind-memcheck)
        target_exec_default=${valgrind:-"valgrind"}
        target_exec_args="--error-exitcode=1 --malloc-fill=0x2a --track-origins=yes --leak-check=full --gen-suppressions=all --suppressions=$source_path/tests/fate-valgrind.supp"
    ;;
    msvc)
        # Check whether the current MSVC version needs the C99 converter.
        # From MSVC 2013 (compiler major version 18) onwards, it does actually
        # support enough of C99 to build ffmpeg. Default to the new
        # behaviour if the regexp was unable to match anything, since this
        # successfully parses the version number of existing supported
        # versions that require the converter (MSVC 2010 and 2012).
        cl_major_ver=$(cl 2>&1 | sed -n 's/.*Version \([[:digit:]]\{1,\}\)\..*/\1/p')
        if [ -z "$cl_major_ver" ] || [ $cl_major_ver -ge 18 ]; then
            cc_default="cl"
        else
            cc_default="c99wrap cl"
        fi
        ld_default="link"
        nm_default="dumpbin -symbols"
        ar_default="lib"
        target_os_default="win32"
        # Use a relative path for TMPDIR. This makes sure all the
        # ffconf temp files are written with a relative path, avoiding
        # issues with msys/win32 path conversion for MSVC parameters
        # such as -Fo<file> or -out:<file>.
        TMPDIR=.
    ;;
    icl)
        cc_default="icl"
        ld_default="xilink"
        nm_default="dumpbin -symbols"
        ar_default="xilib"
        target_os_default="win32"
        TMPDIR=.
    ;;
    gcov)
        add_cflags  -fprofile-arcs -ftest-coverage
        add_ldflags -fprofile-arcs -ftest-coverage
    ;;
    hardened)
        add_cflags -U_FORTIFY_SOURCE -D_FORTIFY_SOURCE=2 -fno-strict-overflow -fstack-protector-all
        add_ldflags -Wl,-z,relro -Wl,-z,now
    ;;
    ?*)
        die "Unknown toolchain $toolchain"
    ;;
esac

set_default arch cc cxx pkg_config strip sysinclude target_exec target_os yasmexe
enabled cross_compile || host_cc_default=$cc
set_default host_cc

if ! $pkg_config --version >/dev/null 2>&1; then
    warn "$pkg_config not found, library detection may fail."
    pkg_config=false
fi

exesuf() {
    case $1 in
        mingw32*|win32|win64|cygwin*|*-dos|freedos|opendos|os/2*|symbian) echo .exe ;;
    esac
}

EXESUF=$(exesuf $target_os)
HOSTEXESUF=$(exesuf $host_os)

# set temporary file name
: ${TMPDIR:=$TEMPDIR}
: ${TMPDIR:=$TMP}
: ${TMPDIR:=/tmp}

if [ -n "$tempprefix" ] ; then
    mktemp(){
        echo $tempprefix.${HOSTNAME}.${UID}
    }
elif ! check_cmd mktemp -u XXXXXX; then
    # simple replacement for missing mktemp
    # NOT SAFE FOR GENERAL USE
    mktemp(){
        echo "${2%%XXX*}.${HOSTNAME}.${UID}.$$"
    }
fi

tmpfile(){
    tmp=$(mktemp -u "${TMPDIR}/ffconf.XXXXXXXX")$2 &&
        (set -C; exec > $tmp) 2>/dev/null ||
        die "Unable to create temporary file in $TMPDIR."
    append TMPFILES $tmp
    eval $1=$tmp
}

trap 'rm -f -- $TMPFILES' EXIT

tmpfile TMPASM .asm
tmpfile TMPC   .c
tmpfile TMPCPP .cpp
tmpfile TMPE   $EXESUF
tmpfile TMPH   .h
tmpfile TMPO   .o
tmpfile TMPS   .S
tmpfile TMPSH  .sh
tmpfile TMPV   .ver

unset -f mktemp

chmod +x $TMPE

# make sure we can execute files in $TMPDIR
cat > $TMPSH 2>> $logfile <<EOF
#! /bin/sh
EOF
chmod +x $TMPSH >> $logfile 2>&1
if ! $TMPSH >> $logfile 2>&1; then
    cat <<EOF
Unable to create and execute files in $TMPDIR.  Set the TMPDIR environment
variable to another directory and make sure that it is not mounted noexec.
EOF
    die "Sanity test failed."
fi

ccc_flags(){
    for flag; do
        case $flag in
            -std=c99)           echo -c99                       ;;
            -mcpu=*)            echo -arch ${flag#*=}           ;;
            -mieee)             echo -ieee                      ;;
            -O*|-fast)          echo $flag                      ;;
            -fno-math-errno)    echo -assume nomath_errno       ;;
            -g)                 echo -g3                        ;;
            -Wall)              echo -msg_enable level2         ;;
            -Wno-pointer-sign)  echo -msg_disable ptrmismatch1  ;;
            -Wl,*)              echo $flag                      ;;
            -f*|-W*)                                            ;;
            *)                  echo $flag                      ;;
        esac
   done
}

cparser_flags(){
    for flag; do
        case $flag in
            -Wno-switch)             echo -Wno-switch-enum ;;
            -Wno-format-zero-length) ;;
            -Wdisabled-optimization) ;;
            -Wno-pointer-sign)       echo -Wno-other ;;
            *)                       echo $flag ;;
        esac
    done
}

msvc_common_flags(){
    for flag; do
        case $flag in
            # In addition to specifying certain flags under the compiler
            # specific filters, they must be specified here as well or else the
            # generic catch all at the bottom will print the original flag.
            -Wall)                ;;
            -std=c99)             ;;
            # Common flags
            -fomit-frame-pointer) ;;
            -g)                   echo -Z7 ;;
            -fno-math-errno)      ;;
            -fno-common)          ;;
            -fno-signed-zeros)    ;;
            -fPIC)                ;;
            -mthumb)              ;;
            -march=*)             ;;
            -lz)                  echo zlib.lib ;;
            -lavifil32)           echo vfw32.lib ;;
            -lavicap32)           echo vfw32.lib user32.lib ;;
            -l*)                  echo ${flag#-l}.lib ;;
            *)                    echo $flag ;;
        esac
    done
}

msvc_flags(){
    msvc_common_flags "$@"
    for flag; do
        case $flag in
            -Wall)                echo -W4 -wd4244 -wd4127 -wd4018 -wd4389     \
                                       -wd4146 -wd4057 -wd4204 -wd4706 -wd4305 \
                                       -wd4152 -wd4324 -we4013 -wd4100 -wd4214 \
                                       -wd4554 \
                                       -wd4273 ;;
        esac
    done
}

icl_flags(){
    msvc_common_flags "$@"
    for flag; do
        case $flag in
            # Despite what Intel's documentation says -Wall, which is supported
            # on Windows, does enable remarks so disable them here.
            -Wall)                echo $flag -Qdiag-disable:remark ;;
            -std=c99)             echo -Qstd=c99 ;;
        esac
    done
}

pgi_flags(){
    for flag; do
        case $flag in
            -flto)                echo -Mipa=fast,libopt,libinline,vestigial ;;
            -fomit-frame-pointer) echo -Mnoframe ;;
            -g)                   echo -gopt ;;
            *)                    echo $flag ;;
        esac
    done
}

suncc_flags(){
    for flag; do
        case $flag in
            -march=*|-mcpu=*)
                case "${flag#*=}" in
                    native)                   echo -xtarget=native       ;;
                    v9|niagara)               echo -xarch=sparc          ;;
                    ultrasparc)               echo -xarch=sparcvis       ;;
                    ultrasparc3|niagara2)     echo -xarch=sparcvis2      ;;
                    i586|pentium)             echo -xchip=pentium        ;;
                    i686|pentiumpro|pentium2) echo -xtarget=pentium_pro  ;;
                    pentium3*|c3-2)           echo -xtarget=pentium3     ;;
                    pentium-m)          echo -xarch=sse2 -xchip=pentium3 ;;
                    pentium4*)          echo -xtarget=pentium4           ;;
                    prescott|nocona)    echo -xarch=sse3 -xchip=pentium4 ;;
                    *-sse3)             echo -xarch=sse3                 ;;
                    core2)              echo -xarch=ssse3 -xchip=core2   ;;
                    corei7)           echo -xarch=sse4_2 -xchip=nehalem  ;;
                    corei7-avx)       echo -xarch=avx -xchip=sandybridge ;;
                    amdfam10|barcelona)        echo -xtarget=barcelona   ;;
                    bdver*)                    echo -xarch=avx           ;;
                    athlon-4|athlon-[mx]p)     echo -xarch=ssea          ;;
                    k8|opteron|athlon64|athlon-fx)
                                               echo -xarch=sse2a         ;;
                    athlon*)                   echo -xarch=pentium_proa  ;;
                esac
                ;;
            -std=c99)             echo -xc99              ;;
            -fomit-frame-pointer) echo -xregs=frameptr    ;;
            -fPIC)                echo -KPIC -xcode=pic32 ;;
            -W*,*)                echo $flag              ;;
            -f*-*|-W*|-mimpure-text)                      ;;
            -shared)              echo -G                 ;;
            *)                    echo $flag              ;;
        esac
    done
}

tms470_flags(){
    for flag; do
        case $flag in
            -march=*|-mcpu=*)
                case "${flag#*=}" in
                    armv7-a|cortex-a*)      echo -mv=7a8 ;;
                    armv7-r|cortex-r*)      echo -mv=7r4 ;;
                    armv7-m|cortex-m*)      echo -mv=7m3 ;;
                    armv6*|arm11*)          echo -mv=6   ;;
                    armv5*e|arm[79]*e*|arm9[24]6*|arm96*|arm102[26])
                                            echo -mv=5e  ;;
                    armv4*|arm7*|arm9[24]*) echo -mv=4   ;;
                esac
                ;;
            -mfpu=neon)     echo --float_support=vfpv3 --neon ;;
            -mfpu=vfp)      echo --float_support=vfpv2        ;;
            -mfpu=vfpv3)    echo --float_support=vfpv3        ;;
            -mfpu=vfpv3-d16) echo --float_support=vfpv3d16    ;;
            -msoft-float)   echo --float_support=vfplib       ;;
            -O[0-3]|-mf=*)  echo $flag                        ;;
            -g)             echo -g -mn                       ;;
            -pds=*)         echo $flag                        ;;
            -D*|-I*)        echo $flag                        ;;
            --gcc|--abi=*)  echo $flag                        ;;
            -me)            echo $flag                        ;;
        esac
    done
}

probe_cc(){
    pfx=$1
    _cc=$2

    unset _type _ident _cc_c _cc_e _cc_o _flags _cflags
    unset _ld_o _ldflags _ld_lib _ld_path
    unset _depflags _DEPCMD _DEPFLAGS
    _flags_filter=echo

    if $_cc --version 2>&1 | grep -q '^GNU assembler'; then
        true # no-op to avoid reading stdin in following checks
    elif $_cc -v 2>&1 | grep -q '^gcc.*LLVM'; then
        _type=llvm_gcc
        gcc_extra_ver=$(expr "$($_cc --version | head -n1)" : '.*\((.*)\)')
        _ident="llvm-gcc $($_cc -dumpversion) $gcc_extra_ver"
        _depflags='-MMD -MF $(@:.o=.d) -MT $@'
        _cflags_speed='-O3'
        _cflags_size='-Os'
    elif $_cc -v 2>&1 | grep -qi ^gcc; then
        _type=gcc
        gcc_version=$($_cc --version | head -n1)
        gcc_basever=$($_cc -dumpversion)
        gcc_pkg_ver=$(expr "$gcc_version" : '[^ ]* \(([^)]*)\)')
        gcc_ext_ver=$(expr "$gcc_version" : ".*$gcc_pkg_ver $gcc_basever \\(.*\\)")
        _ident=$(cleanws "gcc $gcc_basever $gcc_pkg_ver $gcc_ext_ver")
        if ! $_cc -dumpversion | grep -q '^2\.'; then
            _depflags='-MMD -MF $(@:.o=.d) -MT $@'
        fi
        _cflags_speed='-O3'
        _cflags_size='-Os'
    elif $_cc --version 2>/dev/null | grep -q ^icc; then
        _type=icc
        _ident=$($_cc --version | head -n1)
        _depflags='-MMD'
        _cflags_speed='-O3'
        _cflags_size='-Os'
        _cflags_noopt='-O1'
    elif $_cc -v 2>&1 | grep -q xlc; then
        _type=xlc
        _ident=$($_cc -qversion 2>/dev/null | head -n1)
        _cflags_speed='-O5'
        _cflags_size='-O5 -qcompact'
    elif $_cc -V 2>/dev/null | grep -q Compaq; then
        _type=ccc
        _ident=$($_cc -V | head -n1 | cut -d' ' -f1-3)
        _DEPFLAGS='-M'
        _cflags_speed='-fast'
        _cflags_size='-O1'
        _flags_filter=ccc_flags
    elif $_cc --vsn 2>/dev/null | grep -q "ARM C/C++ Compiler"; then
        test -d "$sysroot" || die "No valid sysroot specified."
        _type=armcc
        _ident=$($_cc --vsn | head -n1)
        armcc_conf="$PWD/armcc.conf"
        $_cc --arm_linux_configure                 \
             --arm_linux_config_file="$armcc_conf" \
             --configure_sysroot="$sysroot"        \
             --configure_cpp_headers="$sysinclude" >>$logfile 2>&1 ||
             die "Error creating armcc configuration file."
        $_cc --vsn | grep -q RVCT && armcc_opt=rvct || armcc_opt=armcc
        _flags="--arm_linux_config_file=$armcc_conf --translate_gcc"
        as_default="${cross_prefix}gcc"
        _depflags='-MMD'
        _cflags_speed='-O3'
        _cflags_size='-Os'
    elif $_cc -version 2>/dev/null | grep -Eq 'TMS470|TI ARM'; then
        _type=tms470
        _ident=$($_cc -version | head -n1 | tr -s ' ')
        _flags='--gcc --abi=eabi -me'
        _cc_e='-ppl -fe=$@'
        _cc_o='-fe=$@'
        _depflags='-ppa -ppd=$(@:.o=.d)'
        _cflags_speed='-O3 -mf=5'
        _cflags_size='-O3 -mf=2'
        _flags_filter=tms470_flags
    elif $_cc -v 2>&1 | grep -q clang; then
        _type=clang
        _ident=$($_cc --version | head -n1)
        _depflags='-MMD'
        _cflags_speed='-O3'
        _cflags_size='-Os'
    elif $_cc -V 2>&1 | grep -q Sun; then
        _type=suncc
        _ident=$($_cc -V 2>&1 | head -n1 | cut -d' ' -f 2-)
        _DEPCMD='$(DEP$(1)) $(DEP$(1)FLAGS) $($(1)DEP_FLAGS) $< | sed -e "1s,^.*: ,$@: ," -e "\$$!s,\$$, \\\," -e "1!s,^.*: , ," > $(@:.o=.d)'
        _DEPFLAGS='-xM1 -xc99'
        _ldflags='-std=c99'
        _cflags_speed='-O5'
        _cflags_size='-O5 -xspace'
        _flags_filter=suncc_flags
    elif $_cc -v 2>&1 | grep -q 'PathScale\|Path64'; then
        _type=pathscale
        _ident=$($_cc -v 2>&1 | head -n1 | tr -d :)
        _depflags='-MMD -MF $(@:.o=.d) -MT $@'
        _cflags_speed='-O2'
        _cflags_size='-Os'
        _flags_filter='filter_out -Wdisabled-optimization'
    elif $_cc -v 2>&1 | grep -q Open64; then
        _type=open64
        _ident=$($_cc -v 2>&1 | head -n1 | tr -d :)
        _depflags='-MMD -MF $(@:.o=.d) -MT $@'
        _cflags_speed='-O2'
        _cflags_size='-Os'
        _flags_filter='filter_out -Wdisabled-optimization|-Wtype-limits|-fno-signed-zeros'
    elif $_cc -V 2>&1 | grep -q Portland; then
        _type=pgi
        _ident="PGI $($_cc -V 2>&1 | awk '/^pgcc/ { print $2; exit }')"
        opt_common='-alias=ansi -Mdse -Mlre -Mpre'
        _cflags_speed="-O3 -Mautoinline -Munroll=c:4 $opt_common"
        _cflags_size="-O2 -Munroll=c:1 $opt_common"
        _cflags_noopt="-O"
        _flags_filter=pgi_flags
    elif $_cc 2>&1 | grep -q Microsoft; then
        _type=msvc
        _ident=$($cc 2>&1 | head -n1)
        _DEPCMD='$(DEP$(1)) $(DEP$(1)FLAGS) $($(1)DEP_FLAGS) $< 2>&1 | awk '\''/including/ { sub(/^.*file: */, ""); gsub(/\\/, "/"); if (!match($$0, / /)) print "$@:", $$0 }'\'' > $(@:.o=.d)'
        _DEPFLAGS='$(CPPFLAGS) $(CFLAGS) -showIncludes -Zs'
        _cflags_speed="-O2"
        _cflags_size="-O1"
        if $_cc 2>&1 | grep -q Linker; then
            _ld_o='-out:$@'
        else
            _ld_o='-Fe$@'
        fi
        _cc_o='-Fo$@'
        _cc_e='-P -Fi$@'
        _flags_filter=msvc_flags
        _ld_lib='lib%.a'
        _ld_path='-libpath:'
        _flags='-nologo'
        _cflags='-D_USE_MATH_DEFINES -D_CRT_SECURE_NO_WARNINGS -Dinline=__inline -FIstdlib.h -Dstrtoll=_strtoi64'
        if [ $pfx = hostcc ]; then
            append _cflags -Dsnprintf=_snprintf
        fi
        disable stripping
    elif $_cc 2>&1 | grep -q Intel; then
        _type=icl
        _ident=$($cc 2>&1 | head -n1)
        _depflags='-QMMD -QMF$(@:.o=.d) -QMT$@'
        # Not only is O3 broken on 13.x+ but it is slower on all previous
        # versions (tested) as well.
        _cflags_speed="-O2"
        _cflags_size="-O1 -Oi" # -O1 without -Oi miscompiles stuff
        if $_cc 2>&1 | grep -q Linker; then
            _ld_o='-out:$@'
        else
            _ld_o='-Fe$@'
        fi
        _cc_o='-Fo$@'
        _cc_e='-P'
        _flags_filter=icl_flags
        _ld_lib='lib%.a'
        _ld_path='-libpath:'
        # -Qdiag-error to make icl error when seeing certain unknown arguments
        _flags='-nologo -Qdiag-error:4044,10157'
        # -Qvec- -Qsimd- to prevent miscompilation, -GS for consistency
        # with MSVC which enables it by default.
        _cflags='-D_USE_MATH_DEFINES -FIstdlib.h -Dstrtoll=_strtoi64 -Qms0 -Qvec- -Qsimd- -GS'
        if [ $pfx = hostcc ]; then
            append _cflags -Dsnprintf=_snprintf
        fi
    elif $_cc --version 2>/dev/null | grep -q ^cparser; then
        _type=cparser
        _ident=$($_cc --version | head -n1)
        _depflags='-MMD'
        _cflags_speed='-O4'
        _cflags_size='-O2'
        _flags_filter=cparser_flags
    fi

    eval ${pfx}_type=\$_type
    eval ${pfx}_ident=\$_ident
}

set_ccvars(){
    eval ${1}_C=\${_cc_c-\${${1}_C}}
    eval ${1}_E=\${_cc_e-\${${1}_E}}
    eval ${1}_O=\${_cc_o-\${${1}_O}}

    if [ -n "$_depflags" ]; then
        eval ${1}_DEPFLAGS=\$_depflags
    else
        eval ${1}DEP=\${_DEPCMD:-\$DEPCMD}
        eval ${1}DEP_FLAGS=\${_DEPFLAGS:-\$DEPFLAGS}
        eval DEP${1}FLAGS=\$_flags
    fi
}

probe_cc cc "$cc"
cflags_filter=$_flags_filter
cflags_speed=$_cflags_speed
cflags_size=$_cflags_size
cflags_noopt=$_cflags_noopt
add_cflags $_flags $_cflags
cc_ldflags=$_ldflags
set_ccvars CC

probe_cc hostcc "$host_cc"
host_cflags_filter=$_flags_filter
add_host_cflags  $_flags $_cflags
set_ccvars HOSTCC

test -n "$cc_type" && enable $cc_type ||
    warn "Unknown C compiler $cc, unable to select optimal CFLAGS"

: ${as_default:=$cc}
: ${dep_cc_default:=$cc}
: ${ld_default:=$cc}
: ${host_ld_default:=$host_cc}
set_default ar as dep_cc ld host_ld

probe_cc as "$as"
asflags_filter=$_flags_filter
add_asflags $_flags $_cflags
set_ccvars AS

probe_cc ld "$ld"
ldflags_filter=$_flags_filter
add_ldflags $_flags $_ldflags
test "$cc_type" != "$ld_type" && add_ldflags $cc_ldflags
LD_O=${_ld_o-$LD_O}
LD_LIB=${_ld_lib-$LD_LIB}
LD_PATH=${_ld_path-$LD_PATH}

probe_cc hostld "$host_ld"
host_ldflags_filter=$_flags_filter
add_host_ldflags $_flags $_ldflags
HOSTLD_O=${_ld_o-$HOSTLD_O}

if [ -z "$CC_DEPFLAGS" ] && [ "$dep_cc" != "$cc" ]; then
    probe_cc depcc "$dep_cc"
    CCDEP=${_DEPCMD:-$DEPCMD}
    CCDEP_FLAGS=${_DEPFLAGS:=$DEPFLAGS}
    DEPCCFLAGS=$_flags
fi

if $ar 2>&1 | grep -q Microsoft; then
    arflags="-nologo"
    ar_o='-out:$@'
elif $ar 2>&1 | grep -q 'Texas Instruments'; then
    arflags="rq"
    ar_o='$@'
elif $ar 2>&1 | grep -q 'Usage: ar.*-X.*any'; then
    arflags='-Xany -r -c'
    ar_o='$@'
else
    arflags="rc"
    ar_o='$@'
fi

add_cflags $extra_cflags
add_cxxflags $extra_cxxflags
add_asflags $extra_cflags

if test -n "$sysroot"; then
    case "$cc_type" in
        gcc|llvm_gcc|clang)
            add_cppflags --sysroot="$sysroot"
            add_ldflags --sysroot="$sysroot"
        ;;
        tms470)
            add_cppflags -I"$sysinclude"
            add_ldflags  --sysroot="$sysroot"
        ;;
    esac
fi

if test "$cpu" = host; then
    enabled cross_compile &&
        die "--cpu=host makes no sense when cross-compiling."

    case "$cc_type" in
        gcc|llvm_gcc)
            check_native(){
                $cc $1=native -v -c -o $TMPO $TMPC >$TMPE 2>&1 || return
                sed -n "/cc1.*$1=/{
                            s/.*$1=\\([^ ]*\\).*/\\1/
                            p
                            q
                        }" $TMPE
            }
            cpu=$(check_native -march || check_native -mcpu)
        ;;
    esac

    test "${cpu:-host}" = host &&
        die "--cpu=host not supported with compiler $cc"
fi

# Deal with common $arch aliases
case "$arch" in
    aarch64|arm64)
        arch="aarch64"
    ;;
    arm*|iPad*|iPhone*)
        arch="arm"
    ;;
    mips*|IP*)
        arch="mips"
    ;;
    parisc*|hppa*)
        arch="parisc"
    ;;
    "Power Macintosh"|ppc*|powerpc*)
        arch="ppc"
    ;;
    s390|s390x)
        arch="s390"
    ;;
    sh4|sh)
        arch="sh4"
    ;;
    sun4u|sparc*)
        arch="sparc"
    ;;
    tilegx|tile-gx)
        arch="tilegx"
    ;;
    i[3-6]86|i86pc|BePC|x86pc|x86_64|x86_32|amd64)
        arch="x86"
    ;;
esac

is_in $arch $ARCH_LIST || warn "unknown architecture $arch"
enable $arch

# Add processor-specific flags
if enabled aarch64; then

    case $cpu in
        armv*)
            cpuflags="-march=$cpu"
        ;;
        *)
            cpuflags="-mcpu=$cpu"
        ;;
    esac

elif enabled alpha; then

    cpuflags="-mcpu=$cpu"

elif enabled arm; then

    check_arm_arch() {
        check_cpp_condition stddef.h \
            "defined __ARM_ARCH_${1}__ || defined __TARGET_ARCH_${2:-$1}" \
            $cpuflags
    }

    probe_arm_arch() {
        if   check_arm_arch 4;        then echo armv4;
        elif check_arm_arch 4T;       then echo armv4t;
        elif check_arm_arch 5;        then echo armv5;
        elif check_arm_arch 5E;       then echo armv5e;
        elif check_arm_arch 5T;       then echo armv5t;
        elif check_arm_arch 5TE;      then echo armv5te;
        elif check_arm_arch 5TEJ;     then echo armv5te;
        elif check_arm_arch 6;        then echo armv6;
        elif check_arm_arch 6J;       then echo armv6j;
        elif check_arm_arch 6K;       then echo armv6k;
        elif check_arm_arch 6Z;       then echo armv6z;
        elif check_arm_arch 6ZK;      then echo armv6zk;
        elif check_arm_arch 6T2;      then echo armv6t2;
        elif check_arm_arch 7;        then echo armv7;
        elif check_arm_arch 7A  7_A;  then echo armv7-a;
        elif check_arm_arch 7R  7_R;  then echo armv7-r;
        elif check_arm_arch 7M  7_M;  then echo armv7-m;
        elif check_arm_arch 7EM 7E_M; then echo armv7-m;
        elif check_arm_arch 8A  8_A;  then echo armv8-a;
        fi
    }

    [ "$cpu" = generic ] && cpu=$(probe_arm_arch)

    case $cpu in
        armv*)
            cpuflags="-march=$cpu"
            subarch=$(echo $cpu | sed 's/[^a-z0-9]//g')
        ;;
        *)
            cpuflags="-mcpu=$cpu"
            case $cpu in
                cortex-a*)                               subarch=armv7a  ;;
                cortex-r*)                               subarch=armv7r  ;;
                cortex-m*)                 enable thumb; subarch=armv7m  ;;
                arm11*)                                  subarch=armv6   ;;
                arm[79]*e*|arm9[24]6*|arm96*|arm102[26]) subarch=armv5te ;;
                armv4*|arm7*|arm9[24]*)                  subarch=armv4   ;;
                *)                             subarch=$(probe_arm_arch) ;;
            esac
        ;;
    esac

    case "$subarch" in
        armv5t*)    enable fast_clz                ;;
        armv[6-8]*) enable fast_clz fast_unaligned ;;
    esac

elif enabled avr32; then

    case $cpu in
        ap7[02]0[0-2])
            subarch="avr32_ap"
            cpuflags="-mpart=$cpu"
        ;;
        ap)
            subarch="avr32_ap"
            cpuflags="-march=$cpu"
        ;;
        uc3[ab]*)
            subarch="avr32_uc"
            cpuflags="-mcpu=$cpu"
        ;;
        uc)
            subarch="avr32_uc"
            cpuflags="-march=$cpu"
        ;;
    esac

elif enabled bfin; then

    cpuflags="-mcpu=$cpu"

elif enabled mips; then

    cpuflags="-march=$cpu"

    case $cpu in
        24kc)
            disable mipsfpu
            disable mipsdspr1
            disable mipsdspr2
        ;;
        24kf*)
            disable mipsdspr1
            disable mipsdspr2
        ;;
        24kec|34kc|1004kc)
            disable mipsfpu
            disable mipsdspr2
        ;;
        24kef*|34kf*|1004kf*)
            disable mipsdspr2
        ;;
        74kc)
            disable mipsfpu
        ;;
    esac

elif enabled ppc; then

    case $(tolower $cpu) in
        601|ppc601|powerpc601)
            cpuflags="-mcpu=601"
            disable altivec
        ;;
        603*|ppc603*|powerpc603*)
            cpuflags="-mcpu=603"
            disable altivec
        ;;
        604*|ppc604*|powerpc604*)
            cpuflags="-mcpu=604"
            disable altivec
        ;;
        g3|75*|ppc75*|powerpc75*)
            cpuflags="-mcpu=750"
            disable altivec
        ;;
        g4|745*|ppc745*|powerpc745*)
            cpuflags="-mcpu=7450"
        ;;
        74*|ppc74*|powerpc74*)
            cpuflags="-mcpu=7400"
        ;;
        g5|970|ppc970|powerpc970)
            cpuflags="-mcpu=970"
        ;;
        power[3-7]*)
            cpuflags="-mcpu=$cpu"
        ;;
        cell)
            cpuflags="-mcpu=cell"
            enable ldbrx
        ;;
        e500mc)
            cpuflags="-mcpu=e500mc"
            disable altivec
        ;;
        e500v2)
            cpuflags="-mcpu=8548 -mhard-float -mfloat-gprs=double"
            disable altivec
        ;;
        e500)
            cpuflags="-mcpu=8540 -mhard-float"
            disable altivec
        ;;
    esac

elif enabled sparc; then

    case $cpu in
        cypress|f93[04]|tsc701|sparcl*|supersparc|hypersparc|niagara|v[789])
            cpuflags="-mcpu=$cpu"
            disable vis
        ;;
        ultrasparc*|niagara[234])
            cpuflags="-mcpu=$cpu"
        ;;
    esac

elif enabled x86; then

    case $cpu in
        i[345]86|pentium)
            cpuflags="-march=$cpu"
            disable mmx
        ;;
        # targets that do NOT support nopl and conditional mov (cmov)
        pentium-mmx|k6|k6-[23]|winchip-c6|winchip2|c3)
            cpuflags="-march=$cpu"
            disable i686
        ;;
        # targets that do support nopl and conditional mov (cmov)
        i686|pentiumpro|pentium[23]|pentium-m|athlon|athlon-tbird|athlon-4|athlon-[mx]p|athlon64*|k8*|opteron*|athlon-fx|core2|corei7*|amdfam10|barcelona|atom|bdver*)
            cpuflags="-march=$cpu"
            enable i686
            enable fast_cmov
        ;;
        # targets that do support conditional mov but on which it's slow
        pentium4|pentium4m|prescott|nocona)
            cpuflags="-march=$cpu"
            enable i686
            disable fast_cmov
        ;;
    esac

fi

if [ "$cpu" != generic ]; then
    add_cflags  $cpuflags
    add_asflags $cpuflags
fi

# compiler sanity check
check_exec <<EOF
int main(void){ return 0; }
EOF
if test "$?" != 0; then
    echo "$cc is unable to create an executable file."
    if test -z "$cross_prefix" && ! enabled cross_compile ; then
        echo "If $cc is a cross-compiler, use the --enable-cross-compile option."
        echo "Only do this if you know what cross compiling means."
    fi
    die "C compiler test failed."
fi

add_cppflags -D_ISOC99_SOURCE
add_cxxflags -D__STDC_CONSTANT_MACROS
check_cflags -std=c99
check_cc -D_FILE_OFFSET_BITS=64 <<EOF && add_cppflags -D_FILE_OFFSET_BITS=64
#include <stdlib.h>
EOF
check_cc -D_LARGEFILE_SOURCE <<EOF && add_cppflags -D_LARGEFILE_SOURCE
#include <stdlib.h>
EOF

check_host_cflags -std=c99
check_host_cflags -Wall

check_64bit(){
    arch32=$1
    arch64=$2
    expr=$3
    check_code cc "" "int test[2*($expr) - 1]" &&
        subarch=$arch64 || subarch=$arch32
}

case "$arch" in
    aarch64|alpha|ia64)
        spic=$shared
    ;;
    mips)
        check_64bit mips mips64 '_MIPS_SIM > 1'
        spic=$shared
    ;;
    parisc)
        check_64bit parisc parisc64 'sizeof(void *) > 4'
        spic=$shared
    ;;
    ppc)
        check_64bit ppc ppc64 'sizeof(void *) > 4'
        spic=$shared
    ;;
    sparc)
        check_64bit sparc sparc64 'sizeof(void *) > 4'
        spic=$shared
    ;;
    x86)
        check_64bit x86_32 x86_64 'sizeof(void *) > 4'
        if test "$subarch" = "x86_64"; then
            spic=$shared
        fi
    ;;
    ppc)
        check_cc <<EOF && subarch="ppc64"
        int test[(int)sizeof(char*) - 7];
EOF
    ;;
esac

enable $subarch
enabled spic && enable_weak pic

# OS specific
case $target_os in
    aix)
        SHFLAGS=-shared
        add_cppflags '-I\$(SRC_PATH)/compat/aix'
        enabled shared && add_ldflags -Wl,-brtl
        ;;
    haiku)
        prefix_default="/boot/common"
        network_extralibs="-lnetwork"
        host_libs=
        ;;
    sunos)
        SHFLAGS='-shared -Wl,-h,$$(@F)'
        enabled x86 && SHFLAGS="-mimpure-text $SHFLAGS"
        network_extralibs="-lsocket -lnsl"
        add_cppflags -D__EXTENSIONS__ -D_XOPEN_SOURCE=600
        # When using suncc to build, the Solaris linker will mark
        # an executable with each instruction set encountered by
        # the Solaris assembler.  As our libraries contain their own
        # guards for processor-specific code, instead suppress
        # generation of the HWCAPS ELF section on Solaris x86 only.
        enabled_all suncc x86 &&
            echo "hwcap_1 = OVERRIDE;" > mapfile &&
            add_ldflags -Wl,-M,mapfile
        nm_default='nm -P -g'
        ;;
    netbsd)
        disable symver
        oss_indev_extralibs="-lossaudio"
        oss_outdev_extralibs="-lossaudio"
        enabled gcc || check_ldflags -Wl,-zmuldefs
        ;;
    openbsd|bitrig)
        disable symver
        SHFLAGS='-shared'
        SLIB_INSTALL_NAME='$(SLIBNAME).$(LIBMAJOR).$(LIBMINOR)'
        SLIB_INSTALL_LINKS=
        oss_indev_extralibs="-lossaudio"
        oss_outdev_extralibs="-lossaudio"
        ;;
    dragonfly)
        disable symver
        ;;
    freebsd)
        ;;
    bsd/os)
        add_extralibs -lpoll -lgnugetopt
        strip="strip -d"
        ;;
    darwin)
        gas="gas-preprocessor.pl $cc"
        enabled ppc && add_asflags -force_cpusubtype_ALL
        SHFLAGS='-dynamiclib -Wl,-single_module -Wl,-install_name,$(SHLIBDIR)/$(SLIBNAME_WITH_MAJOR),-current_version,$(LIBVERSION),-compatibility_version,$(LIBMAJOR)'
        enabled x86_32 && append SHFLAGS -Wl,-read_only_relocs,suppress
        strip="${strip} -x"
        add_ldflags -Wl,-dynamic,-search_paths_first
        SLIBSUF=".dylib"
        SLIBNAME_WITH_VERSION='$(SLIBPREF)$(FULLNAME).$(LIBVERSION)$(SLIBSUF)'
        SLIBNAME_WITH_MAJOR='$(SLIBPREF)$(FULLNAME).$(LIBMAJOR)$(SLIBSUF)'
        objformat="macho"
        enabled x86_64 && objformat="macho64"
        enabled_any pic shared ||
            { check_cflags -mdynamic-no-pic && add_asflags -mdynamic-no-pic; }
        ;;
    mingw32*)
        if test $target_os = "mingw32ce"; then
            disable network
        else
            target_os=mingw32
        fi
        LIBTARGET=i386
        if enabled x86_64; then
            LIBTARGET="i386:x86-64"
        elif enabled arm; then
            LIBTARGET=arm-wince
        fi
        check_ldflags -Wl,--nxcompat
        check_ldflags -Wl,--dynamicbase
        shlibdir_default="$bindir_default"
        SLIBPREF=""
        SLIBSUF=".dll"
        SLIBNAME_WITH_VERSION='$(SLIBPREF)$(FULLNAME)-$(LIBVERSION)$(SLIBSUF)'
        SLIBNAME_WITH_MAJOR='$(SLIBPREF)$(FULLNAME)-$(LIBMAJOR)$(SLIBSUF)'
        dlltool="${cross_prefix}dlltool"
        if check_cmd lib.exe -list; then
            SLIB_EXTRA_CMD=-'sed -e "s/ @[^ ]*//" $$(@:$(SLIBSUF)=.orig.def) > $$(@:$(SLIBSUF)=.def); lib.exe /machine:$(LIBTARGET) /def:$$(@:$(SLIBSUF)=.def) /out:$(SUBDIR)$(SLIBNAME:$(SLIBSUF)=.lib)'
            if enabled x86_64; then
                LIBTARGET=x64
            fi
        elif check_cmd $dlltool --version; then
            SLIB_EXTRA_CMD=-'sed -e "s/ @[^ ]*//" $$(@:$(SLIBSUF)=.orig.def) > $$(@:$(SLIBSUF)=.def); $(DLLTOOL) -m $(LIBTARGET) -d $$(@:$(SLIBSUF)=.def) -l $(SUBDIR)$(SLIBNAME:$(SLIBSUF)=.lib) -D $(SLIBNAME_WITH_MAJOR)'
        fi
        SLIB_INSTALL_NAME='$(SLIBNAME_WITH_MAJOR)'
        SLIB_INSTALL_LINKS=
        SLIB_INSTALL_EXTRA_SHLIB='$(SLIBNAME:$(SLIBSUF)=.lib)'
        SLIB_INSTALL_EXTRA_LIB='lib$(SLIBNAME:$(SLIBSUF)=.dll.a) $(SLIBNAME_WITH_MAJOR:$(SLIBSUF)=.def)'
        SHFLAGS='-shared -Wl,--output-def,$$(@:$(SLIBSUF)=.orig.def) -Wl,--out-implib,$(SUBDIR)lib$(SLIBNAME:$(SLIBSUF)=.dll.a) -Wl,--enable-runtime-pseudo-reloc -Wl,--enable-auto-image-base'
        objformat="win32"
        ranlib=:
        enable dos_paths
        ;;
    win32|win64)
        disable symver
        if enabled shared; then
            # Link to the import library instead of the normal static library
            # for shared libs.
            LD_LIB='%.lib'
            # Cannot build both shared and static libs with MSVC or icl.
            disable static
        fi
        shlibdir_default="$bindir_default"
        SLIBPREF=""
        SLIBSUF=".dll"
        SLIBNAME_WITH_VERSION='$(SLIBPREF)$(FULLNAME)-$(LIBVERSION)$(SLIBSUF)'
        SLIBNAME_WITH_MAJOR='$(SLIBPREF)$(FULLNAME)-$(LIBMAJOR)$(SLIBSUF)'
        SLIB_CREATE_DEF_CMD='makedef $(SUBDIR)lib$(NAME).ver $(OBJS) > $$(@:$(SLIBSUF)=.def)'
        SLIB_INSTALL_NAME='$(SLIBNAME_WITH_MAJOR)'
        SLIB_INSTALL_LINKS=
        SLIB_INSTALL_EXTRA_SHLIB='$(SLIBNAME:$(SLIBSUF)=.lib)'
        SLIB_INSTALL_EXTRA_LIB='$(SLIBNAME_WITH_MAJOR:$(SLIBSUF)=.def)'
        SHFLAGS='-dll -def:$$(@:$(SLIBSUF)=.def) -implib:$(SUBDIR)$(SLIBNAME:$(SLIBSUF)=.lib)'
        objformat="win32"
        ranlib=:
        enable dos_paths
        ;;
    cygwin*)
        target_os=cygwin
        shlibdir_default="$bindir_default"
        SLIBPREF="cyg"
        SLIBSUF=".dll"
        SLIBNAME_WITH_VERSION='$(SLIBPREF)$(FULLNAME)-$(LIBVERSION)$(SLIBSUF)'
        SLIBNAME_WITH_MAJOR='$(SLIBPREF)$(FULLNAME)-$(LIBMAJOR)$(SLIBSUF)'
        SLIB_INSTALL_NAME='$(SLIBNAME_WITH_MAJOR)'
        SLIB_INSTALL_LINKS=
        SLIB_INSTALL_EXTRA_LIB='lib$(FULLNAME).dll.a'
        SHFLAGS='-shared -Wl,--out-implib,$(SUBDIR)lib$(FULLNAME).dll.a'
        objformat="win32"
        enable dos_paths
        ;;
    *-dos|freedos|opendos)
        network_extralibs="-lsocket"
        objformat="coff"
        enable dos_paths
        add_cppflags -U__STRICT_ANSI__
        ;;
    linux)
        enable dv1394
        ;;
    irix*)
        target_os=irix
        ranlib="echo ignoring ranlib"
        ;;
    os/2*)
        strip="lxlite -CS"
        ln_s="cp -f"
        objformat="aout"
        add_cppflags -D_GNU_SOURCE
        add_ldflags -Zomf -Zbin-files -Zargs-wild -Zmap
        SHFLAGS='$(SUBDIR)$(NAME).def -Zdll -Zomf'
        LIBSUF="_s.a"
        SLIBPREF=""
        SLIBSUF=".dll"
        SLIBNAME_WITH_VERSION='$(SLIBPREF)$(NAME)-$(LIBVERSION)$(SLIBSUF)'
        SLIBNAME_WITH_MAJOR='$(SLIBPREF)$(shell echo $(NAME) | cut -c1-6)$(LIBMAJOR)$(SLIBSUF)'
        SLIB_CREATE_DEF_CMD='echo LIBRARY $(SLIBNAME_WITH_MAJOR) INITINSTANCE TERMINSTANCE > $(SUBDIR)$(NAME).def; \
            echo PROTMODE >> $(SUBDIR)$(NAME).def; \
            echo CODE PRELOAD MOVEABLE DISCARDABLE >> $(SUBDIR)$(NAME).def; \
            echo DATA PRELOAD MOVEABLE MULTIPLE NONSHARED >> $(SUBDIR)$(NAME).def; \
            echo EXPORTS >> $(SUBDIR)$(NAME).def; \
            emxexp -o $(OBJS) >> $(SUBDIR)$(NAME).def'
        SLIB_EXTRA_CMD='emximp -o $(SUBDIR)$(LIBPREF)$(NAME)_dll.a $(SUBDIR)$(NAME).def; \
            emximp -o $(SUBDIR)$(LIBPREF)$(NAME)_dll.lib $(SUBDIR)$(NAME).def;'
        SLIB_INSTALL_EXTRA_LIB='$(LIBPREF)$(NAME)_dll.a $(LIBPREF)$(NAME)_dll.lib'
        enable dos_paths
        enable_weak os2threads
        ;;
    gnu/kfreebsd)
        add_cppflags -D_BSD_SOURCE
        ;;
    gnu)
        ;;
    qnx)
        add_cppflags -D_QNX_SOURCE
        network_extralibs="-lsocket"
        ;;
    symbian)
        SLIBSUF=".dll"
        enable dos_paths
        add_cflags --include=$sysinclude/gcce/gcce.h -fvisibility=default
        add_cppflags -D__GCCE__ -D__SYMBIAN32__ -DSYMBIAN_OE_POSIX_SIGNALS
        add_ldflags -Wl,--target1-abs,--no-undefined \
                    -Wl,-Ttext,0x80000,-Tdata,0x1000000 -shared \
                    -Wl,--entry=_E32Startup -Wl,-u,_E32Startup
        add_extralibs -l:eexe.lib -l:usrt2_2.lib -l:dfpaeabi.dso \
                      -l:drtaeabi.dso -l:scppnwdl.dso -lsupc++ -lgcc \
                      -l:libc.dso -l:libm.dso -l:euser.dso -l:libcrt0.lib
        ;;
    osf1)
        add_cppflags -D_OSF_SOURCE -D_POSIX_PII -D_REENTRANT
        ;;
    minix)
        ;;
    plan9)
        add_cppflags -D_C99_SNPRINTF_EXTENSION  \
                     -D_REENTRANT_SOURCE        \
                     -D_RESEARCH_SOURCE         \
                     -DFD_SETSIZE=96            \
                     -DHAVE_SOCK_OPTS
        add_compat strtod.o strtod=avpriv_strtod
        network_extralibs='-lbsd'
        exeobjs=compat/plan9/main.o
        disable ffserver
        cp_f='cp'
        ;;
    none)
        ;;
    *)
        die "Unknown OS '$target_os'."
        ;;
esac

# determine libc flavour

# uclibc defines __GLIBC__, so it needs to be checked before glibc.
if check_cpp_condition features.h "defined __UCLIBC__"; then
    libc_type=uclibc
    add_cppflags -D_POSIX_C_SOURCE=200112 -D_XOPEN_SOURCE=600
elif check_cpp_condition features.h "defined __GLIBC__"; then
    libc_type=glibc
    add_cppflags -D_POSIX_C_SOURCE=200112 -D_XOPEN_SOURCE=600
# MinGW headers can be installed on Cygwin, so check for newlib first.
elif check_cpp_condition newlib.h "defined _NEWLIB_VERSION"; then
    libc_type=newlib
    add_cppflags -U__STRICT_ANSI__
elif check_header _mingw.h; then
    libc_type=mingw
    check_cpp_condition _mingw.h \
        "defined (__MINGW64_VERSION_MAJOR) || (__MINGW32_MAJOR_VERSION > 3) || \
            (__MINGW32_MAJOR_VERSION == 3 && __MINGW32_MINOR_VERSION >= 15)" ||
        die "ERROR: MinGW runtime version must be >= 3.15."
    add_cppflags -U__STRICT_ANSI__
    if check_cpp_condition _mingw.h "defined(__MINGW64_VERSION_MAJOR) && \
            __MINGW64_VERSION_MAJOR < 3"; then
        add_compat msvcrt/snprintf.o
        add_cflags "-include $source_path/compat/msvcrt/snprintf.h"
    else
        add_cppflags -D__USE_MINGW_ANSI_STDIO=1
    fi
elif check_func_headers stdlib.h _get_doserrno; then
    libc_type=msvcrt
    add_compat strtod.o strtod=avpriv_strtod
    add_compat msvcrt/snprintf.o snprintf=avpriv_snprintf   \
                                 _snprintf=avpriv_snprintf  \
                                 vsnprintf=avpriv_vsnprintf
    # The MSVC 2010 headers (Win 7.0 SDK) set _WIN32_WINNT to
    # 0x601 by default unless something else is set by the user.
    # This can easily lead to us detecting functions only present
    # in such new versions and producing binaries requiring windows 7.0.
    # Therefore explicitly set the default to XP unless the user has
    # set something else on the command line.
    check_cpp_condition stdlib.h "defined(_WIN32_WINNT)" || add_cppflags -D_WIN32_WINNT=0x0502
elif check_cpp_condition stddef.h "defined __KLIBC__"; then
    libc_type=klibc
elif check_cpp_condition sys/cdefs.h "defined __BIONIC__"; then
    libc_type=bionic
    add_compat strtod.o strtod=avpriv_strtod
fi

test -n "$libc_type" && enable $libc_type

# hacks for compiler/libc/os combinations

if enabled_all tms470 glibc; then
    CPPFLAGS="-I${source_path}/compat/tms470 ${CPPFLAGS}"
    add_cppflags -D__USER_LABEL_PREFIX__=
    add_cppflags -D__builtin_memset=memset
    add_cppflags -D__gnuc_va_list=va_list -D_VA_LIST_DEFINED
    add_cflags   -pds=48    # incompatible redefinition of macro
fi

if enabled_all ccc glibc; then
    add_ldflags -Wl,-z,now  # calls to libots crash without this
fi

esc(){
    echo "$*" | sed 's/%/%25/g;s/:/%3a/g'
}

echo "config:$arch:$subarch:$cpu:$target_os:$(esc $cc_ident):$(esc $FFMPEG_CONFIGURATION)" >config.fate

check_cpp_condition stdlib.h "defined(__PIC__) || defined(__pic__) || defined(PIC)" && enable_weak pic

set_default $PATHS_LIST
set_default nm

# we need to build at least one lib type
if ! enabled_any static shared; then
    cat <<EOF
At least one library type must be built.
Specify --enable-static to build the static libraries or --enable-shared to
build the shared libraries as well. To only build the shared libraries specify
--disable-static in addition to --enable-shared.
EOF
    exit 1;
fi

# backward compatibility layer for incompatible_libav/fork_abi
enabled incompatible_fork_abi  && enable incompatible_libav_abi
enabled incompatible_libav_abi && enable incompatible_fork_abi

die_license_disabled() {
    enabled $1 || { enabled $2 && die "$2 is $1 and --enable-$1 is not specified."; }
}

die_license_disabled_gpl() {
    enabled $1 || { enabled $2 && die "$2 is incompatible with the gpl and --enable-$1 is not specified."; }
}

die_license_disabled gpl frei0r
die_license_disabled gpl libcdio
die_license_disabled gpl libutvideo
die_license_disabled gpl libvidstab
die_license_disabled gpl libx264
die_license_disabled gpl libxavs
die_license_disabled gpl libxvid
die_license_disabled gpl libzvbi
die_license_disabled gpl x11grab

die_license_disabled nonfree libaacplus
die_license_disabled nonfree libfaac
enabled gpl && die_license_disabled_gpl nonfree libfdk_aac
enabled gpl && die_license_disabled_gpl nonfree openssl

die_license_disabled version3 libopencore_amrnb
die_license_disabled version3 libopencore_amrwb
die_license_disabled version3 libvo_aacenc
die_license_disabled version3 libvo_amrwbenc

enabled version3 && { enabled gpl && enable gplv3 || enable lgplv3; }

disabled optimizations || check_cflags -fomit-frame-pointer

enable_weak_pic() {
    disabled pic && return
    enable pic
    add_cppflags -DPIC
    case "$target_os" in
    mingw*|cygwin*)
        ;;
    *)
        add_cflags -fPIC
        ;;
    esac
    add_asflags  -fPIC
}

enabled pic && enable_weak_pic

check_cc <<EOF || die "Symbol mangling check failed."
int ff_extern;
EOF
sym=$($nm $TMPO | awk '/ff_extern/{ print substr($0, match($0, /[^ \t]*ff_extern/)) }')
extern_prefix=${sym%%ff_extern*}

check_cc <<EOF && enable_weak inline_asm
void foo(void) { __asm__ volatile ("" ::); }
EOF

_restrict=
for restrict_keyword in restrict __restrict__ __restrict; do
    check_cc <<EOF && _restrict=$restrict_keyword && break
void foo(char * $restrict_keyword p);
EOF
done

check_cc <<EOF && enable pragma_deprecated
void foo(void) { _Pragma("GCC diagnostic ignored \"-Wdeprecated-declarations\"") }
EOF

check_cc <<EOF && enable attribute_packed
struct { int x; } __attribute__((packed)) x;
EOF

check_cc <<EOF && enable attribute_may_alias
union { int x; } __attribute__((may_alias)) x;
EOF

check_cc <<EOF || die "endian test failed"
unsigned int endian = 'B' << 24 | 'I' << 16 | 'G' << 8 | 'E';
EOF
od -t x1 $TMPO | grep -q '42 *49 *47 *45' && enable bigendian

check_inline_asm inline_asm_labels '"1:\n"'

if enabled alpha; then

    check_cflags -mieee

elif enabled arm; then

    check_cpp_condition stddef.h "defined __thumb__" && check_cc <<EOF && enable_weak thumb
float func(float a, float b){ return a+b; }
EOF

    enabled thumb && check_cflags -mthumb || check_cflags -marm
    nogas=die

    if     check_cpp_condition stddef.h "defined __ARM_PCS_VFP"; then
        enable vfp_args
    elif ! check_cpp_condition stddef.h "defined __ARM_PCS || defined __SOFTFP__"; then
        case "${cross_prefix:-$cc}" in
            *hardfloat*)         enable vfp_args;   fpabi=vfp ;;
            *) check_ld "cc" <<EOF && enable vfp_args && fpabi=vfp || fpabi=soft ;;
__asm__ (".eabi_attribute 28, 1");
int main(void) { return 0; }
EOF
        esac
        warn "Compiler does not indicate floating-point ABI, guessing $fpabi."
    fi

    enabled armv5te && check_insn armv5te 'qadd r0, r0, r0'
    enabled armv6   && check_insn armv6   'sadd16 r0, r0, r0'
    enabled armv6t2 && check_insn armv6t2 'movt r0, #0'
    enabled neon    && check_insn neon    'vadd.i16 q0, q0, q0'
    enabled vfp     && check_insn vfp     'fadds s0, s0, s0'
    enabled vfpv3   && check_insn vfpv3   'vmov.f32 s0, #1.0'

    [ $target_os = linux ] ||
        map 'enabled_any ${v}_external ${v}_inline || disable $v' \
            $ARCH_EXT_LIST_ARM

    check_inline_asm asm_mod_q '"add r0, %Q0, %R0" :: "r"((long long)0)'
    check_inline_asm asm_mod_y '"vmul.i32 d0, d0, %y0" :: "x"(0)'

    [ $target_os != win32 ] && enabled_all armv6t2 shared !pic && enable_weak_pic

elif enabled mips; then

    check_inline_asm loongson '"dmult.g $1, $2, $3"'
    enabled mips32r2  && add_cflags "-mips32r2" && add_asflags "-mips32r2" &&
     check_inline_asm mips32r2  '"rotr $t0, $t1, 1"'
    enabled mipsdspr1 && add_cflags "-mdsp" && add_asflags "-mdsp" &&
     check_inline_asm mipsdspr1 '"addu.qb $t0, $t1, $t2"'
    enabled mipsdspr2 && add_cflags "-mdspr2" && add_asflags "-mdspr2" &&
     check_inline_asm mipsdspr2 '"absq_s.qb $t0, $t1"'
    enabled mipsfpu   && add_cflags "-mhard-float" && add_asflags "-mhard-float" &&
     check_inline_asm mipsfpu   '"madd.d $f0, $f2, $f4, $f6"'

elif enabled parisc; then

    if enabled gcc; then
        case $($cc -dumpversion) in
            4.[3-8].*) check_cflags -fno-optimize-sibling-calls ;;
        esac
    fi

elif enabled ppc; then

    enable local_aligned_8 local_aligned_16

    check_inline_asm dcbzl     '"dcbzl 0, %0" :: "r"(0)'
    check_inline_asm ibm_asm   '"add 0, 0, 0"'
    check_inline_asm ppc4xx    '"maclhw r10, r11, r12"'
    check_inline_asm xform_asm '"lwzx %1, %y0" :: "Z"(*(int*)0), "r"(0)'

    # AltiVec flags: The FSF version of GCC differs from the Apple version
    if enabled altivec; then
        if ! enabled_any pic ppc64; then
            nogas=warn
        fi
        check_cflags -maltivec -mabi=altivec &&
        { check_header altivec.h && inc_altivec_h="#include <altivec.h>" ; } ||
        check_cflags -faltivec

        # check if our compiler supports Motorola AltiVec C API
        check_cc <<EOF || disable altivec
$inc_altivec_h
int main(void) {
    vector signed int v1 = (vector signed int) { 0 };
    vector signed int v2 = (vector signed int) { 1 };
    v1 = vec_add(v1, v2);
    return 0;
}
EOF

        enabled altivec || warn "Altivec disabled, possibly missing --cpu flag"
    fi

elif enabled sparc; then

    enabled vis && check_inline_asm vis '"pdist %f0, %f0, %f0"'

elif enabled x86; then

    check_builtin rdtsc    intrin.h   "__rdtsc()"
    check_builtin mm_empty mmintrin.h "_mm_empty()"

    enable local_aligned_8 local_aligned_16

    # check whether EBP is available on x86
    # As 'i' is stored on the stack, this program will crash
    # if the base pointer is used to access it because the
    # base pointer is cleared in the inline assembly code.
    check_exec_crash <<EOF && enable ebp_available
volatile int i=0;
__asm__ volatile ("xorl %%ebp, %%ebp" ::: "%ebp");
return i;
EOF

    # check whether EBX is available on x86
    check_inline_asm ebx_available '""::"b"(0)' &&
        check_inline_asm ebx_available '"":::"%ebx"'

    # check whether xmm clobbers are supported
    check_inline_asm xmm_clobbers '"":::"%xmm0"'

    # check whether binutils is new enough to compile SSSE3/MMXEXT
    enabled ssse3  && check_inline_asm ssse3_inline  '"pabsw %xmm0, %xmm0"'
    enabled mmxext && check_inline_asm mmxext_inline '"pmaxub %mm0, %mm1"'

    if ! disabled_any asm mmx yasm; then
        if check_cmd $yasmexe --version; then
            enabled x86_64 && yasm_extra="-m amd64"
            yasm_debug="-g dwarf2"
        elif check_cmd nasm -v; then
            yasmexe=nasm
            yasm_debug="-g -F dwarf"
            enabled x86_64 && test "$objformat" = elf && objformat=elf64
        fi

        YASMFLAGS="-f $objformat $yasm_extra"
        enabled pic               && append YASMFLAGS "-DPIC"
        test -n "$extern_prefix"  && append YASMFLAGS "-DPREFIX"
        case "$objformat" in
            elf*) enabled debug && append YASMFLAGS $yasm_debug ;;
        esac

        check_yasm "movbe ecx, [5]" && enable yasm ||
            die "yasm/nasm not found or too old. Use --disable-yasm for a crippled build."
        check_yasm "vextractf128 xmm0, ymm0, 0"      || disable avx_external avresample
        check_yasm "vfmaddps ymm0, ymm1, ymm2, ymm3" || disable fma4_external
        check_yasm "CPU amdnop" && enable cpunop
    fi

    case "$cpu" in
        athlon*|opteron*|k8*|pentium|pentium-mmx|prescott|nocona|atom|geode)
            disable fast_clz
        ;;
    esac

fi

if enabled asm; then
    as=${gas:=$as}
    check_as <<EOF && enable gnu_as || \
        $nogas "GNU assembler not found, install gas-preprocessor"
.macro m n
\n: .int 0
.endm
m x
EOF
fi

check_ldflags -Wl,--as-needed

if check_func dlopen; then
    ldl=
elif check_func dlopen -ldl; then
    ldl=-ldl
fi

if ! disabled network; then
    check_type "sys/types.h sys/socket.h" socklen_t
    check_type netdb.h "struct addrinfo"
    check_type netinet/in.h "struct group_source_req" -D_BSD_SOURCE
    check_type netinet/in.h "struct ip_mreq_source" -D_BSD_SOURCE
    check_type netinet/in.h "struct ipv6_mreq" -D_DARWIN_C_SOURCE
    check_type netinet/in.h "struct sockaddr_in6"
    check_type poll.h "struct pollfd"
    check_type "sys/types.h sys/socket.h" "struct sockaddr_storage"
    check_struct "sys/types.h sys/socket.h" "struct sockaddr" sa_len
    check_type netinet/sctp.h "struct sctp_event_subscribe"
    check_func getaddrinfo $network_extralibs
    check_func getservbyport $network_extralibs
    # Prefer arpa/inet.h over winsock2
    if check_header arpa/inet.h ; then
        check_func closesocket
    elif check_header winsock2.h ; then
        check_func_headers winsock2.h closesocket -lws2 &&
            network_extralibs="-lws2" ||
        { check_func_headers winsock2.h closesocket -lws2_32 &&
            network_extralibs="-lws2_32"; }
        check_func_headers ws2tcpip.h getaddrinfo $network_extralibs
        check_type ws2tcpip.h socklen_t
        check_type ws2tcpip.h "struct addrinfo"
        check_type ws2tcpip.h "struct group_source_req"
        check_type ws2tcpip.h "struct ip_mreq_source"
        check_type ws2tcpip.h "struct ipv6_mreq"
        check_type winsock2.h "struct pollfd"
        check_type ws2tcpip.h "struct sockaddr_in6"
        check_type ws2tcpip.h "struct sockaddr_storage"
        check_struct winsock2.h "struct sockaddr" sa_len
    else
        disable network
    fi
fi

# Solaris has nanosleep in -lrt, OpenSolaris no longer needs that
check_func nanosleep || { check_func nanosleep -lrt && add_extralibs -lrt; }

check_func  access
check_func  clock_gettime || { check_func clock_gettime -lrt && add_extralibs -lrt; }
check_func  fcntl
check_func  fork
check_func_headers stdlib.h getenv
check_func  gethrtime
check_func  getopt
check_func  getrusage
check_struct "sys/time.h sys/resource.h" "struct rusage" ru_maxrss
check_func  gettimeofday
check_func  inet_aton $network_extralibs
check_func  isatty
check_func  localtime_r
check_func  ${malloc_prefix}memalign            && enable memalign
check_func  mkstemp
check_func  mmap
check_func  mprotect
check_func  ${malloc_prefix}posix_memalign      && enable posix_memalign
check_func_headers malloc.h _aligned_malloc     && enable aligned_malloc
check_func  setrlimit
check_struct "sys/stat.h" "struct stat" st_mtim.tv_nsec -D_BSD_SOURCE
check_func  strerror_r
check_func  sched_getaffinity
check_builtin sync_val_compare_and_swap "" "int *ptr; int oldval, newval; __sync_val_compare_and_swap(ptr, oldval, newval)"
check_builtin machine_rw_barrier mbarrier.h "__machine_rw_barrier()"
check_builtin atomic_cas_ptr atomic.h "void **ptr; void *oldval, *newval; atomic_cas_ptr(ptr, oldval, newval)"
check_builtin MemoryBarrier windows.h "MemoryBarrier()"
check_builtin sarestart signal.h "SA_RESTART"
check_func  sysconf
check_func  sysctl
check_func  usleep
check_func_headers conio.h kbhit
check_func_headers windows.h PeekNamedPipe
check_func_headers io.h setmode
check_func_headers lzo/lzo1x.h lzo1x_999_compress
check_lib2 "windows.h shellapi.h" CommandLineToArgvW -lshell32
check_lib2 "windows.h wincrypt.h" CryptGenRandom -ladvapi32
check_lib2 "windows.h psapi.h" GetProcessMemoryInfo -lpsapi
check_func_headers windows.h GetProcessAffinityMask
check_func_headers windows.h GetProcessTimes
check_func_headers windows.h GetSystemTimeAsFileTime
check_func_headers windows.h MapViewOfFile
check_func_headers windows.h SetConsoleTextAttribute
check_func_headers windows.h Sleep
check_func_headers windows.h VirtualAlloc
check_func_headers glob.h glob
check_func_headers "X11/Xlib.h X11/extensions/Xvlib.h" XvGetPortAttribute -lXv -lX11 -lXext

check_header cl/cl.h
check_header direct.h
check_header dlfcn.h
check_header dxva.h
check_header dxva2api.h -D_WIN32_WINNT=0x0600
check_header io.h
check_header libcrystalhd/libcrystalhd_if.h
check_header malloc.h
check_header poll.h
check_header sys/mman.h
check_header sys/param.h
check_header sys/resource.h
check_header sys/select.h
check_header sys/time.h
check_header sys/un.h
check_header termios.h
check_header unistd.h
check_header vdpau/vdpau.h
check_header vdpau/vdpau_x11.h
check_header VideoDecodeAcceleration/VDADecoder.h
check_header windows.h
check_header X11/extensions/XvMClib.h
check_header asm/types.h

disabled  zlib || check_lib   zlib.h      zlibVersion -lz   || disable  zlib
disabled bzlib || check_lib2 bzlib.h BZ2_bzlibVersion -lbz2 || disable bzlib

if ! disabled w32threads && ! enabled pthreads; then
    check_func_headers "windows.h process.h" _beginthreadex && enable w32threads
fi

# check for some common methods of building with pthread support
# do this before the optional library checks as some of them require pthreads
if ! disabled pthreads && ! enabled w32threads && ! enabled os2threads; then
    enable pthreads
    if check_func pthread_create; then
        :
    elif check_func pthread_create -pthread; then
        add_cflags -pthread
        add_extralibs -pthread
    elif check_func pthread_create -pthreads; then
        add_cflags -pthreads
        add_extralibs -pthreads
    elif check_func pthread_create -lpthreadGC2; then
        add_extralibs -lpthreadGC2
    elif ! check_lib pthread.h pthread_create -lpthread; then
        disable pthreads
    fi
fi

for thread in $THREADS_LIST; do
    if enabled $thread; then
        test -n "$thread_type" &&
            die "ERROR: Only one thread type must be selected." ||
            thread_type="$thread"
    fi
done

if enabled pthreads; then
  check_func pthread_cancel
fi

enabled sync_val_compare_and_swap && enable atomics_gcc
enabled_all atomic_cas_ptr machine_rw_barrier && enable atomics_suncc
enabled MemoryBarrier && enable atomics_win32

check_lib math.h sin -lm && LIBM="-lm"
disabled crystalhd || check_lib libcrystalhd/libcrystalhd_if.h DtsCrystalHDVersion -lcrystalhd || disable crystalhd

atan2f_args=2
ldexpf_args=2
powf_args=2

for func in $MATH_FUNCS; do
    eval check_mathfunc $func \${${func}_args:-1}
done

# these are off by default, so fail if requested and not available
enabled avisynth          && { { check_lib2 "windows.h" LoadLibrary; } ||
                               { check_lib2 "dlfcn.h" dlopen -ldl; } ||
                               die "ERROR: LoadLibrary/dlopen not found for avisynth"; }
enabled fontconfig        && require_pkg_config fontconfig "fontconfig/fontconfig.h" FcInit
enabled frei0r            && { check_header frei0r.h || die "ERROR: frei0r.h header not found"; }
enabled gnutls            && require_pkg_config gnutls gnutls/gnutls.h gnutls_global_init
enabled ladspa            && { check_header ladspa.h || die "ERROR: ladspa.h header not found"; }
enabled libiec61883       && require libiec61883 libiec61883/iec61883.h iec61883_cmp_connect -lraw1394 -lavc1394 -lrom1394 -liec61883
enabled libaacplus        && require "libaacplus >= 2.0.0" aacplus.h aacplusEncOpen -laacplus
enabled libass            && require_pkg_config libass ass/ass.h ass_library_init
enabled libbluray         && require libbluray libbluray/bluray.h bd_open -lbluray
enabled libcelt           && require libcelt celt/celt.h celt_decode -lcelt0 &&
                             { check_lib celt/celt.h celt_decoder_create_custom -lcelt0 ||
                               die "ERROR: libcelt must be installed and version must be >= 0.11.0."; }
enabled libcaca           && require_pkg_config caca caca.h caca_create_canvas
enabled libfaac           && require2 libfaac "stdint.h faac.h" faacEncGetVersion -lfaac
enabled libfdk_aac        && require libfdk_aac fdk-aac/aacenc_lib.h aacEncOpen -lfdk-aac
flite_libs="-lflite_cmu_time_awb -lflite_cmu_us_awb -lflite_cmu_us_kal -lflite_cmu_us_kal16 -lflite_cmu_us_rms -lflite_cmu_us_slt -lflite_usenglish -lflite_cmulex -lflite"
enabled libflite          && require2 libflite "flite/flite.h" flite_init $flite_libs
enabled libfreetype       && require_pkg_config freetype2 "ft2build.h freetype/freetype.h" FT_Init_FreeType
enabled libgme            && require  libgme gme/gme.h gme_new_emu -lgme -lstdc++
enabled libgsm            && { for gsm_hdr in "gsm.h" "gsm/gsm.h"; do
                                   check_lib "${gsm_hdr}" gsm_create -lgsm && break;
                               done || die "ERROR: libgsm not found"; }
enabled libilbc           && require libilbc ilbc.h WebRtcIlbcfix_InitDecode -lilbc
enabled libmodplug        && require libmodplug libmodplug/modplug.h ModPlug_Load -lmodplug
enabled libmp3lame        && require "libmp3lame >= 3.98.3" lame/lame.h lame_set_VBR_quality -lmp3lame
enabled libnut            && require libnut libnut.h nut_demuxer_init -lnut
enabled libopencore_amrnb && require libopencore_amrnb opencore-amrnb/interf_dec.h Decoder_Interface_init -lopencore-amrnb
enabled libopencore_amrwb && require libopencore_amrwb opencore-amrwb/dec_if.h D_IF_init -lopencore-amrwb
enabled libopencv         && require_pkg_config opencv opencv/cxcore.h cvCreateImageHeader
enabled libopenjpeg       && { check_lib openjpeg-1.5/openjpeg.h opj_version -lopenjpeg ||
                               check_lib openjpeg.h opj_version -lopenjpeg ||
                               die "ERROR: libopenjpeg not found"; }
enabled libopus           && require_pkg_config opus opus_multistream.h opus_multistream_decoder_create
enabled libpulse          && require_pkg_config libpulse-simple pulse/simple.h pa_simple_new
enabled libquvi           && require_pkg_config libquvi quvi/quvi.h quvi_init
enabled librtmp           && require_pkg_config librtmp librtmp/rtmp.h RTMP_Socket
enabled libschroedinger   && require_pkg_config schroedinger-1.0 schroedinger/schro.h schro_init
enabled libshine          && require_pkg_config shine shine/layer3.h shine_encode_buffer
enabled libsoxr           && require libsoxr soxr.h soxr_create -lsoxr
enabled libssh            && require_pkg_config libssh libssh/sftp.h sftp_init
enabled libspeex          && require libspeex speex/speex.h speex_decoder_init -lspeex
enabled libstagefright_h264 && require_cpp libstagefright_h264 "binder/ProcessState.h media/stagefright/MetaData.h
    media/stagefright/MediaBufferGroup.h media/stagefright/MediaDebug.h media/stagefright/MediaDefs.h
    media/stagefright/OMXClient.h media/stagefright/OMXCodec.h" android::OMXClient -lstagefright -lmedia -lutils -lbinder -lgnustl_static
enabled libtheora         && require libtheora theora/theoraenc.h th_info_init -ltheoraenc -ltheoradec -logg
enabled libtwolame        && require libtwolame twolame.h twolame_init -ltwolame &&
                             { check_lib twolame.h twolame_encode_buffer_float32_interleaved -ltwolame ||
                               die "ERROR: libtwolame must be installed and version must be >= 0.3.10"; }
enabled libutvideo        && require_cpp utvideo "stdint.h stdlib.h utvideo/utvideo.h utvideo/Codec.h" 'CCodec*' -lutvideo -lstdc++
enabled libv4l2           && require_pkg_config libv4l2 libv4l2.h v4l2_ioctl
enabled libvidstab        && require_pkg_config vidstab vid.stab/libvidstab.h vsMotionDetectInit
enabled libvo_aacenc      && require libvo_aacenc vo-aacenc/voAAC.h voGetAACEncAPI -lvo-aacenc
enabled libvo_amrwbenc    && require libvo_amrwbenc vo-amrwbenc/enc_if.h E_IF_init -lvo-amrwbenc
enabled libvorbis         && require libvorbis vorbis/vorbisenc.h vorbis_info_init -lvorbisenc -lvorbis -logg
enabled libvpx            && {
    enabled libvpx_vp8_decoder && { check_lib2 "vpx/vpx_decoder.h vpx/vp8dx.h" vpx_codec_dec_init_ver -lvpx ||
                                    die "ERROR: libvpx decoder version must be >=0.9.1"; }
    enabled libvpx_vp8_encoder && { check_lib2 "vpx/vpx_encoder.h vpx/vp8cx.h" "vpx_codec_enc_init_ver VP8E_SET_MAX_INTRA_BITRATE_PCT" -lvpx ||
                                    die "ERROR: libvpx encoder version must be >=0.9.7"; }
    enabled libvpx_vp9_decoder && { check_lib2 "vpx/vpx_decoder.h vpx/vp8dx.h" "vpx_codec_vp9_dx" -lvpx || disable libvpx_vp9_decoder; }
    enabled libvpx_vp9_encoder && { check_lib2 "vpx/vpx_encoder.h vpx/vp8cx.h" "vpx_codec_vp9_cx" -lvpx || disable libvpx_vp9_encoder; } }
enabled libwavpack        && require libwavpack wavpack/wavpack.h WavpackOpenFileOutput  -lwavpack
enabled libx264           && require libx264 x264.h x264_encoder_encode -lx264 &&
                             { check_cpp_condition x264.h "X264_BUILD >= 118" ||
                               die "ERROR: libx264 must be installed and version must be >= 0.118."; }
enabled libxavs           && require libxavs xavs.h xavs_encoder_encode -lxavs
enabled libxvid           && require libxvid xvid.h xvid_global -lxvidcore
enabled libzmq            && require_pkg_config libzmq zmq.h zmq_ctx_new
enabled libzvbi           && require libzvbi libzvbi.h vbi_decoder_new -lzvbi
enabled openal            && { { for al_libs in "${OPENAL_LIBS}" "-lopenal" "-lOpenAL32"; do
                               check_lib 'AL/al.h' alGetError "${al_libs}" && break; done } ||
                               die "ERROR: openal not found"; } &&
                             { check_cpp_condition "AL/al.h" "defined(AL_VERSION_1_1)" ||
                               die "ERROR: openal must be installed and version must be 1.1 or compatible"; }
enabled opencl            && { check_lib2 OpenCL/cl.h clEnqueueNDRangeKernel -Wl,-framework,OpenCL ||
                               check_lib2 CL/cl.h clEnqueueNDRangeKernel -lOpenCL ||
                               die "ERROR: opencl not found"; } &&
                             { ! enabled_any w32threads os2threads ||
                               die "opencl currently needs --enable-pthreads or --disable-w32threads"; } &&
                             { check_cpp_condition "OpenCL/cl.h" "defined(CL_VERSION_1_2)" ||
                               check_cpp_condition "CL/cl.h" "defined(CL_VERSION_1_2)" ||
                               die "ERROR: opencl must be installed and version must be 1.2 or compatible"; }
enabled openssl           && { check_lib openssl/ssl.h SSL_library_init -lssl -lcrypto ||
                               check_lib openssl/ssl.h SSL_library_init -lssl32 -leay32 ||
                               check_lib openssl/ssl.h SSL_library_init -lssl -lcrypto -lws2_32 -lgdi32 ||
                               die "ERROR: openssl not found"; }

if enabled gnutls; then
    { check_lib nettle/bignum.h nettle_mpz_get_str_256 -lnettle -lhogweed -lgmp && enable nettle; } ||
    { check_lib gcrypt.h gcry_mpi_new -lgcrypt && enable gcrypt; }
fi

# libdc1394 check
if enabled libdc1394; then
    { check_lib dc1394/dc1394.h dc1394_new -ldc1394 -lraw1394 &&
        enable libdc1394_2; } ||
    { check_lib libdc1394/dc1394_control.h dc1394_create_handle -ldc1394_control -lraw1394 &&
        enable libdc1394_1; } ||
    die "ERROR: No version of libdc1394 found "
fi

SDL_CONFIG="${cross_prefix}sdl-config"
if check_pkg_config sdl SDL_events.h SDL_PollEvent; then
    check_cpp_condition SDL.h "(SDL_MAJOR_VERSION<<16 | SDL_MINOR_VERSION<<8 | SDL_PATCHLEVEL) >= 0x010201" $sdl_cflags &&
    check_cpp_condition SDL.h "(SDL_MAJOR_VERSION<<16 | SDL_MINOR_VERSION<<8 | SDL_PATCHLEVEL) < 0x010300" $sdl_cflags &&
    enable sdl
else
  if "${SDL_CONFIG}" --version > /dev/null 2>&1; then
    sdl_cflags=$("${SDL_CONFIG}" --cflags)
    sdl_libs=$("${SDL_CONFIG}" --libs)
    check_func_headers SDL_version.h SDL_Linked_Version $sdl_cflags $sdl_libs &&
    check_cpp_condition SDL.h "(SDL_MAJOR_VERSION<<16 | SDL_MINOR_VERSION<<8 | SDL_PATCHLEVEL) >= 0x010201" $sdl_cflags &&
    check_cpp_condition SDL.h "(SDL_MAJOR_VERSION<<16 | SDL_MINOR_VERSION<<8 | SDL_PATCHLEVEL) < 0x010300" $sdl_cflags &&
    enable sdl
  fi
fi
enabled sdl && add_cflags $sdl_cflags && add_extralibs $sdl_libs

texi2html --help 2> /dev/null | grep -q 'init-file' && enable texi2html || disable texi2html
makeinfo --version > /dev/null 2>&1 && enable makeinfo  || disable makeinfo
perl --version > /dev/null 2>&1 && enable perl || disable perl
pod2man --help > /dev/null 2>&1 && enable pod2man || disable pod2man
rsync --help 2> /dev/null | grep -q 'contimeout' && enable rsync_contimeout || disable rsync_contimeout

check_header linux/fb.h
check_header linux/videodev.h
check_header linux/videodev2.h
check_code cc linux/videodev2.h "struct v4l2_frmsizeenum vfse; vfse.discrete.width = 0;" && enable_safe struct_v4l2_frmivalenum_discrete

check_header sys/videoio.h

check_func_headers "windows.h vfw.h" capCreateCaptureWindow "$vfwcap_indev_extralibs"
# check that WM_CAP_DRIVER_CONNECT is defined to the proper value
# w32api 3.12 had it defined wrong
check_cpp_condition vfw.h "WM_CAP_DRIVER_CONNECT > WM_USER" && enable vfwcap_defines

check_type "dshow.h" IBaseFilter

# check for ioctl_meteor.h, ioctl_bt848.h and alternatives
{ check_header dev/bktr/ioctl_meteor.h &&
  check_header dev/bktr/ioctl_bt848.h; } ||
{ check_header machine/ioctl_meteor.h &&
  check_header machine/ioctl_bt848.h; } ||
{ check_header dev/video/meteor/ioctl_meteor.h &&
  check_header dev/video/bktr/ioctl_bt848.h; } ||
check_header dev/ic/bt8xx.h

check_header sndio.h
if check_struct sys/soundcard.h audio_buf_info bytes; then
    enable_safe sys/soundcard.h
else
    check_cc -D__BSD_VISIBLE -D__XSI_VISIBLE <<EOF && add_cppflags -D__BSD_VISIBLE -D__XSI_VISIBLE && enable_safe sys/soundcard.h
    #include <sys/soundcard.h>
    audio_buf_info abc;
EOF
fi
check_header soundcard.h

enabled_any alsa_indev alsa_outdev &&
    check_lib2 alsa/asoundlib.h snd_pcm_htimestamp -lasound

enabled jack_indev && check_lib2 jack/jack.h jack_client_open -ljack && check_func sem_timedwait &&
    check_func jack_port_get_latency_range -ljack

enabled_any sndio_indev sndio_outdev && check_lib2 sndio.h sio_open -lsndio

if enabled libcdio; then
    check_lib2 "cdio/cdda.h cdio/paranoia.h" cdio_cddap_open -lcdio_paranoia -lcdio_cdda -lcdio ||
    check_lib2 "cdio/paranoia/cdda.h cdio/paranoia/paranoia.h" cdio_cddap_open -lcdio_paranoia -lcdio_cdda -lcdio ||
    die "ERROR: libcdio-paranoia not found"
fi

check_lib X11/Xlib.h XOpenDisplay -lX11 && enable xlib

enabled x11grab                                           &&
require Xext X11/extensions/XShm.h XShmCreateImage -lXext &&
require Xfixes X11/extensions/Xfixes.h XFixesGetCursorImage -lXfixes &&
{ enabled xlib || die "ERROR: Xlib not found"; }

enabled vaapi &&
    check_lib va/va.h vaInitialize -lva ||
    disable vaapi

enabled vdpau &&
    check_cpp_condition vdpau/vdpau.h "defined VDP_DECODER_PROFILE_MPEG4_PART2_ASP" ||
    disable vdpau

<<<<<<< HEAD
# Funny iconv installations are not unusual, so check it after all flags have been set
disabled iconv || check_func_headers iconv.h iconv || check_lib2 iconv.h iconv -liconv || disable iconv
=======
enabled vdpau && enabled xlib &&
    check_lib2 "vdpau/vdpau.h vdpau/vdpau_x11.h" vdp_device_create_x11 -lvdpau &&
    enable vdpau_x11
>>>>>>> 7671dd7c

enabled debug && add_cflags -g"$debuglevel" && add_asflags -g"$debuglevel"

# add some useful compiler flags if supported
check_cflags -Wdeclaration-after-statement
check_cflags -Wall
check_cflags -Wdisabled-optimization
check_cflags -Wpointer-arith
check_cflags -Wredundant-decls
check_cflags -Wwrite-strings
check_cflags -Wtype-limits
check_cflags -Wundef
check_cflags -Wmissing-prototypes
check_cflags -Wno-pointer-to-int-cast
check_cflags -Wstrict-prototypes
enabled extra_warnings && check_cflags -Winline

check_disable_warning(){
    warning_flag=-W${1#-Wno-}
    test_cflags $warning_flag && add_cflags $1
}

check_disable_warning -Wno-parentheses
check_disable_warning -Wno-switch
check_disable_warning -Wno-format-zero-length
check_disable_warning -Wno-pointer-sign

# add some linker flags
check_ldflags -Wl,--warn-common
check_ldflags -Wl,-rpath-link=libpostproc:libswresample:libswscale:libavfilter:libavdevice:libavformat:libavcodec:libavutil:libavresample
enabled rpath && add_ldflags -Wl,-rpath=$libdir
test_ldflags -Wl,-Bsymbolic && append SHFLAGS -Wl,-Bsymbolic

enabled xmm_clobber_test &&
    check_ldflags -Wl,--wrap,avcodec_open2              \
                  -Wl,--wrap,avcodec_decode_audio4      \
                  -Wl,--wrap,avcodec_decode_video2      \
                  -Wl,--wrap,avcodec_decode_subtitle2   \
                  -Wl,--wrap,avcodec_encode_audio2      \
                  -Wl,--wrap,avcodec_encode_video       \
                  -Wl,--wrap,avcodec_encode_video2      \
                  -Wl,--wrap,avcodec_encode_subtitle    \
                  -Wl,--wrap,sws_scale ||
    disable xmm_clobber_test

echo "X{};" > $TMPV
if test_ldflags -Wl,--version-script,$TMPV; then
    append SHFLAGS '-Wl,--version-script,\$(SUBDIR)lib\$(NAME).ver'
    check_cc <<EOF && enable symver_asm_label
void ff_foo(void) __asm__ ("av_foo@VERSION");
void ff_foo(void) { ${inline_asm+__asm__($quotes);} }
EOF
    check_cc <<EOF && enable symver_gnu_asm
__asm__(".symver ff_foo,av_foo@VERSION");
void ff_foo(void) {}
EOF
fi

if [ -z "$optflags" ]; then
    if enabled small; then
        optflags=$cflags_size
    elif enabled optimizations; then
        optflags=$cflags_speed
    else
        optflags=$cflags_noopt
    fi
fi

check_optflags(){
    check_cflags "$@"
    enabled lto && check_ldflags "$@"
}


if enabled lto; then
    test "$cc_type" != "$ld_type" && die "LTO requires same compiler and linker"
    check_cflags  -flto
    check_ldflags -flto $cpuflags
fi

check_optflags $optflags
check_optflags -fno-math-errno
check_optflags -fno-signed-zeros

enabled ftrapv && check_cflags -ftrapv

check_cc -mno-red-zone <<EOF && noredzone_flags="-mno-red-zone"
int x;
EOF


if enabled icc; then
    # Just warnings, no remarks
    check_cflags -w1
    # -wd: Disable following warnings
    # 144, 167, 556: -Wno-pointer-sign
    # 188: enumerated type mixed with another type
    # 1292: attribute "foo" ignored
    # 1419: external declaration in primary source file
    # 10006: ignoring unknown option -fno-signed-zeros
    # 10148: ignoring unknown option -Wno-parentheses
    # 10156: ignoring option '-W'; no argument required
    check_cflags -wd144,167,188,556,1292,1419,10006,10148,10156
    # 11030: Warning unknown option --as-needed
    # 10156: ignoring option '-export'; no argument required
    check_ldflags -wd10156,11030
    # icc 11.0 and 11.1 work with ebp_available, but don't pass the test
    enable ebp_available
    if enabled x86_32; then
        icc_version=$($cc -dumpversion)
        test ${icc_version%%.*} -ge 11 &&
            check_cflags -falign-stack=maintain-16-byte ||
            disable aligned_stack
    fi
elif enabled ccc; then
    # disable some annoying warnings
    add_cflags -msg_disable bitnotint
    add_cflags -msg_disable mixfuncvoid
    add_cflags -msg_disable nonstandcast
    add_cflags -msg_disable unsupieee
elif enabled gcc; then
    check_optflags -fno-tree-vectorize
    check_cflags -Werror=implicit-function-declaration
    check_cflags -Werror=missing-prototypes
    check_cflags -Werror=return-type
    check_cflags -Werror=vla
    enabled extra_warnings || check_disable_warning -Wno-maybe-uninitialized
elif enabled llvm_gcc; then
    check_cflags -mllvm -stack-alignment=16
elif enabled clang; then
    check_cflags -mllvm -stack-alignment=16
    check_cflags -Qunused-arguments
    check_cflags -Werror=implicit-function-declaration
    check_cflags -Werror=missing-prototypes
    check_cflags -Werror=return-type
elif enabled cparser; then
    add_cflags -Wno-missing-variable-declarations
    add_cflags -Wno-empty-statement
elif enabled armcc; then
    # 2523: use of inline assembler is deprecated
    add_cflags -W${armcc_opt},--diag_suppress=2523
    add_cflags -W${armcc_opt},--diag_suppress=1207
    add_cflags -W${armcc_opt},--diag_suppress=1293 # assignment in condition
    add_cflags -W${armcc_opt},--diag_suppress=3343 # hardfp compat
    add_cflags -W${armcc_opt},--diag_suppress=167  # pointer sign
    add_cflags -W${armcc_opt},--diag_suppress=513  # pointer sign
elif enabled tms470; then
    add_cflags -pds=824 -pds=837
elif enabled pathscale; then
    add_cflags -fstrict-overflow -OPT:wrap_around_unsafe_opt=OFF
elif enabled_any msvc icl; then
    enabled x86_32 && disable aligned_stack
    enabled_all x86_32 debug && add_cflags -Oy-
    enabled debug && add_ldflags -debug
    enable pragma_deprecated
    if enabled icl; then
        # -Qansi-alias is basically -fstrict-aliasing, but does not work
        # (correctly) on icl 13.x.
        check_cpp_condition "windows.h" "__ICL < 1300 || __ICL >= 1400" &&
            add_cflags -Qansi-alias
        # icl will pass the inline asm tests but inline asm is currently
        # not supported (build will fail)
        disabled inline_asm || warn "inline asm disabled due to issues with it in ICL"
        disable inline_asm
    fi
fi

case $target_os in
    osf1)
        enabled ccc && add_ldflags '-Wl,-expect_unresolved,*'
    ;;
    plan9)
        add_cppflags -Dmain=plan9_main
    ;;
esac

enable frame_thread_encoder
enabled_any $THREADS_LIST      && enable threads
enabled_any $ATOMICS_LIST      && enable atomics_native

enabled threads && ! enabled pthreads && ! enabled atomics_native && die "non pthread threading without atomics not supported, try adding --enable-pthreads or --cpu=i486 or higher if you are on x86"

enabled asm || { arch=c; disable $ARCH_LIST $ARCH_EXT_LIST; }

check_deps $CONFIG_LIST       \
           $CONFIG_EXTRA      \
           $HAVE_LIST         \
           $ALL_COMPONENTS    \


if test $target_os = "haiku"; then
    disable memalign
    disable posix_memalign
fi

! enabled_any memalign posix_memalign aligned_malloc &&
    enabled_any $need_memalign && enable memalign_hack

# add_dep lib dep
# -> enable ${lib}_deps_${dep}
# -> add $dep to ${lib}_deps only once
add_dep() {
    lib=$1
    dep=$2
    enabled "${lib}_deps_${dep}" && return 0
    enable  "${lib}_deps_${dep}"
    prepend "${lib}_deps" $dep
}

# merge deps lib components
# merge all ${component}_deps into ${lib}_deps and ${lib}_deps_*
merge_deps() {
    lib=$1
    shift
    for comp in $*; do
        enabled $comp || continue
        eval "dep=\"\$${comp}_deps\""
        for d in $dep; do
            add_dep $lib $d
        done
    done
}

merge_deps libavfilter $FILTER_LIST

echo "install prefix            $prefix"
echo "source path               $source_path"
echo "C compiler                $cc"
echo "ARCH                      $arch ($cpu)"
if test "$build_suffix" != ""; then
    echo "build suffix              $build_suffix"
fi
if test "$progs_suffix" != ""; then
    echo "progs suffix              $progs_suffix"
fi
if test "$extra_version" != ""; then
    echo "version string suffix     $extra_version"
fi
echo "big-endian                ${bigendian-no}"
echo "runtime cpu detection     ${runtime_cpudetect-no}"
if enabled x86; then
    echo "${yasmexe}                      ${yasm-no}"
    echo "MMX enabled               ${mmx-no}"
    echo "MMXEXT enabled            ${mmxext-no}"
    echo "3DNow! enabled            ${amd3dnow-no}"
    echo "3DNow! extended enabled   ${amd3dnowext-no}"
    echo "SSE enabled               ${sse-no}"
    echo "SSSE3 enabled             ${ssse3-no}"
    echo "AVX enabled               ${avx-no}"
    echo "FMA4 enabled              ${fma4-no}"
    echo "i686 features enabled     ${i686-no}"
    echo "CMOV is fast              ${fast_cmov-no}"
    echo "EBX available             ${ebx_available-no}"
    echo "EBP available             ${ebp_available-no}"
fi
if enabled arm; then
    echo "ARMv5TE enabled           ${armv5te-no}"
    echo "ARMv6 enabled             ${armv6-no}"
    echo "ARMv6T2 enabled           ${armv6t2-no}"
    echo "VFP enabled               ${vfp-no}"
    echo "NEON enabled              ${neon-no}"
    echo "THUMB enabled             ${thumb-no}"
fi
if enabled mips; then
    echo "MIPS FPU enabled          ${mipsfpu-no}"
    echo "MIPS32R2 enabled          ${mips32r2-no}"
    echo "MIPS DSP R1 enabled       ${mipsdspr1-no}"
    echo "MIPS DSP R2 enabled       ${mipsdspr2-no}"
fi
if enabled ppc; then
    echo "AltiVec enabled           ${altivec-no}"
    echo "PPC 4xx optimizations     ${ppc4xx-no}"
    echo "dcbzl available           ${dcbzl-no}"
fi
if enabled sparc; then
    echo "VIS enabled               ${vis-no}"
fi
echo "debug symbols             ${debug-no}"
echo "strip symbols             ${stripping-no}"
echo "optimize for size         ${small-no}"
echo "optimizations             ${optimizations-no}"
echo "static                    ${static-no}"
echo "shared                    ${shared-no}"
echo "postprocessing support    ${postproc-no}"
echo "new filter support        ${avfilter-no}"
echo "network support           ${network-no}"
echo "threading support         ${thread_type-no}"
echo "safe bitstream reader     ${safe_bitstream_reader-no}"
echo "SDL support               ${sdl-no}"
echo "opencl enabled            ${opencl-no}"
echo "libzvbi enabled           ${libzvbi-no}"
echo "texi2html enabled         ${texi2html-no}"
echo "perl enabled              ${perl-no}"
echo "pod2man enabled           ${pod2man-no}"
echo "makeinfo enabled          ${makeinfo-no}"
test -n "$random_seed" &&
    echo "random seed               ${random_seed}"
echo

echo "External libraries:"
print_enabled '' $EXTERNAL_LIBRARY_LIST | print_3_columns
echo

for type in decoder encoder hwaccel parser demuxer muxer protocol filter bsf indev outdev; do
    echo "Enabled ${type}s:"
    eval list=\$$(toupper $type)_LIST
    print_enabled '_*' $list | print_3_columns
    echo
done

license="LGPL version 2.1 or later"
if enabled nonfree; then
    license="nonfree and unredistributable"
elif enabled gplv3; then
    license="GPL version 3 or later"
elif enabled lgplv3; then
    license="LGPL version 3 or later"
elif enabled gpl; then
    license="GPL version 2 or later"
fi

echo "License: $license"

echo "Creating config.mak, config.h, and doc/config.texi..."

test -e Makefile || echo "include $source_path/Makefile" > Makefile

enabled stripping || strip="echo skipping strip"

config_files="$TMPH config.mak doc/config.texi"

cat > config.mak <<EOF
# Automatically generated by configure - do not modify!
ifndef FFMPEG_CONFIG_MAK
FFMPEG_CONFIG_MAK=1
FFMPEG_CONFIGURATION=$FFMPEG_CONFIGURATION
prefix=$prefix
LIBDIR=\$(DESTDIR)$libdir
SHLIBDIR=\$(DESTDIR)$shlibdir
INCDIR=\$(DESTDIR)$incdir
BINDIR=\$(DESTDIR)$bindir
DATADIR=\$(DESTDIR)$datadir
DOCDIR=\$(DESTDIR)$docdir
MANDIR=\$(DESTDIR)$mandir
SRC_PATH=$source_path
ifndef MAIN_MAKEFILE
SRC_PATH:=\$(SRC_PATH:.%=..%)
endif
CC_IDENT=$cc_ident
ARCH=$arch
CC=$cc
CXX=$cxx
AS=$as
LD=$ld
DEPCC=$dep_cc
DEPCCFLAGS=$DEPCCFLAGS \$(CPPFLAGS)
DEPAS=$as
DEPASFLAGS=$DEPASFLAGS \$(CPPFLAGS)
YASM=$yasmexe
DEPYASM=$yasmexe
AR=$ar
ARFLAGS=$arflags
AR_O=$ar_o
RANLIB=$ranlib
STRIP=$strip
CP=cp -p
LN_S=$ln_s
CPPFLAGS=$CPPFLAGS
CFLAGS=$CFLAGS
CXXFLAGS=$CXXFLAGS
ASFLAGS=$ASFLAGS
AS_C=$AS_C
AS_O=$AS_O
CC_C=$CC_C
CC_E=$CC_E
CC_O=$CC_O
CXX_C=$CXX_C
CXX_O=$CXX_O
LD_O=$LD_O
LD_LIB=$LD_LIB
LD_PATH=$LD_PATH
DLLTOOL=$dlltool
LDFLAGS=$LDFLAGS
SHFLAGS=$(echo $($ldflags_filter $SHFLAGS))
YASMFLAGS=$YASMFLAGS
BUILDSUF=$build_suffix
PROGSSUF=$progs_suffix
FULLNAME=$FULLNAME
LIBPREF=$LIBPREF
LIBSUF=$LIBSUF
LIBNAME=$LIBNAME
SLIBPREF=$SLIBPREF
SLIBSUF=$SLIBSUF
EXESUF=$EXESUF
EXTRA_VERSION=$extra_version
CCDEP=$CCDEP
CXXDEP=$CXXDEP
CCDEP_FLAGS=$CCDEP_FLAGS
ASDEP=$ASDEP
ASDEP_FLAGS=$ASDEP_FLAGS
CC_DEPFLAGS=$CC_DEPFLAGS
AS_DEPFLAGS=$AS_DEPFLAGS
HOSTCC=$host_cc
HOSTLD=$host_ld
HOSTCFLAGS=$host_cflags
HOSTCPPFLAGS=$host_cppflags
HOSTEXESUF=$HOSTEXESUF
HOSTLDFLAGS=$host_ldflags
HOSTLIBS=$host_libs
DEPHOSTCC=$host_cc
DEPHOSTCCFLAGS=$DEPHOSTCCFLAGS \$(HOSTCCFLAGS)
HOSTCCDEP=$HOSTCCDEP
HOSTCCDEP_FLAGS=$HOSTCCDEP_FLAGS
HOSTCC_DEPFLAGS=$HOSTCC_DEPFLAGS
HOSTCC_C=$HOSTCC_C
HOSTCC_O=$HOSTCC_O
HOSTLD_O=$HOSTLD_O
TARGET_EXEC=$target_exec $target_exec_args
TARGET_PATH=$target_path
TARGET_SAMPLES=${target_samples:-\$(SAMPLES)}
LIBS-ffplay=$sdl_libs
CFLAGS-ffplay=$sdl_cflags
ZLIB=$($ldflags_filter -lz)
LIB_INSTALL_EXTRA_CMD=$LIB_INSTALL_EXTRA_CMD
EXTRALIBS=$extralibs
COMPAT_OBJS=$compat_objs
EXEOBJS=$exeobjs
INSTALL=$install
LIBTARGET=${LIBTARGET}
SLIBNAME=${SLIBNAME}
SLIBNAME_WITH_VERSION=${SLIBNAME_WITH_VERSION}
SLIBNAME_WITH_MAJOR=${SLIBNAME_WITH_MAJOR}
SLIB_CREATE_DEF_CMD=${SLIB_CREATE_DEF_CMD}
SLIB_EXTRA_CMD=${SLIB_EXTRA_CMD}
SLIB_INSTALL_NAME=${SLIB_INSTALL_NAME}
SLIB_INSTALL_LINKS=${SLIB_INSTALL_LINKS}
SLIB_INSTALL_EXTRA_LIB=${SLIB_INSTALL_EXTRA_LIB}
SLIB_INSTALL_EXTRA_SHLIB=${SLIB_INSTALL_EXTRA_SHLIB}
SAMPLES:=${samples:-\$(FATE_SAMPLES)}
NOREDZONE_FLAGS=$noredzone_flags
EOF

get_version(){
    lcname=lib${1}
    name=$(toupper $lcname)
    file=$source_path/$lcname/version.h
    eval $(awk "/#define ${name}_VERSION_M/ { print \$2 \"=\" \$3 }" "$file")
    eval ${name}_VERSION=\$${name}_VERSION_MAJOR.\$${name}_VERSION_MINOR.\$${name}_VERSION_MICRO
    eval echo "${lcname}_VERSION=\$${name}_VERSION" >> config.mak
    eval echo "${lcname}_VERSION_MAJOR=\$${name}_VERSION_MAJOR" >> config.mak
    eval echo "${lcname}_VERSION_MINOR=\$${name}_VERSION_MINOR" >> config.mak
}

map 'get_version $v' $LIBRARY_LIST

cat > $TMPH <<EOF
/* Automatically generated by configure - do not modify! */
#ifndef FFMPEG_CONFIG_H
#define FFMPEG_CONFIG_H
#define FFMPEG_CONFIGURATION "$(c_escape $FFMPEG_CONFIGURATION)"
#define FFMPEG_LICENSE "$(c_escape $license)"
#define FFMPEG_DATADIR "$(eval c_escape $datadir)"
#define AVCONV_DATADIR "$(eval c_escape $datadir)"
#define CC_IDENT "$(c_escape ${cc_ident:-Unknown compiler})"
#define av_restrict $_restrict
#define EXTERN_PREFIX "${extern_prefix}"
#define EXTERN_ASM ${extern_prefix}
#define SLIBSUF "$SLIBSUF"
#define HAVE_MMX2 HAVE_MMXEXT
EOF

test -n "$assert_level" &&
    echo "#define ASSERT_LEVEL $assert_level" >>$TMPH

test -n "$malloc_prefix" &&
    echo "#define MALLOC_PREFIX $malloc_prefix" >>$TMPH

if enabled yasm; then
    append config_files $TMPASM
    printf '' >$TMPASM
fi

enabled getenv || echo "#define getenv(x) NULL" >> $TMPH


mkdir -p doc
echo "@c auto-generated by configure" > doc/config.texi

print_config ARCH_   "$config_files" $ARCH_LIST
print_config HAVE_   "$config_files" $HAVE_LIST
print_config CONFIG_ "$config_files" $CONFIG_LIST       \
                                     $CONFIG_EXTRA      \
                                     $ALL_COMPONENTS    \

echo "#endif /* FFMPEG_CONFIG_H */" >> $TMPH
echo "endif # FFMPEG_CONFIG_MAK" >> config.mak

# Do not overwrite an unchanged config.h to avoid superfluous rebuilds.
cp_if_changed $TMPH config.h
touch .config

enabled yasm && cp_if_changed $TMPASM config.asm

cat > $TMPH <<EOF
/* Generated by ffconf */
#ifndef AVUTIL_AVCONFIG_H
#define AVUTIL_AVCONFIG_H
EOF

print_config AV_HAVE_ $TMPH $HAVE_LIST_PUB

echo "#endif /* AVUTIL_AVCONFIG_H */" >> $TMPH

cp_if_changed $TMPH libavutil/avconfig.h

if test -n "$WARNINGS"; then
    printf "\n$WARNINGS"
    enabled fatal_warnings && exit 1
fi

# build pkg-config files

pkgconfig_generate(){
    name=$1
    shortname=${name#lib}${build_suffix}
    comment=$2
    version=$3
    libs=$4
    requires=$5
    enabled ${name#lib} || return 0
    mkdir -p $name
    cat <<EOF > $name/$name${build_suffix}.pc
prefix=$prefix
exec_prefix=\${prefix}
libdir=$libdir
includedir=$incdir

Name: $name
Description: $comment
Version: $version
Requires: $(enabled shared || echo $requires)
Requires.private: $(enabled shared && echo $requires)
Conflicts:
Libs: -L\${libdir} $(enabled rpath && echo "-Wl,-rpath,\${libdir}") -l${shortname} $(enabled shared || echo $libs)
Libs.private: $(enabled shared && echo $libs)
Cflags: -I\${includedir}
EOF

mkdir -p doc/examples/pc-uninstalled
includedir=${source_path}
[ "$includedir" = . ] && includedir="\${pcfiledir}/../../.."
    cat <<EOF > doc/examples/pc-uninstalled/$name.pc
prefix=
exec_prefix=
libdir=\${pcfiledir}/../../../$name
includedir=${includedir}

Name: $name
Description: $comment
Version: $version
Requires: $requires
Conflicts:
Libs: -L\${libdir} -Wl,-rpath,\${libdir} -l${shortname} $(enabled shared || echo $libs)
Cflags: -I\${includedir}
EOF
}

lavfi_libs="libavutil${build_suffix} = $LIBAVUTIL_VERSION"
enabled libavfilter_deps_avcodec    && prepend lavfi_libs "libavcodec${build_suffix} = $LIBAVCODEC_VERSION,"
enabled libavfilter_deps_avformat   && prepend lavfi_libs "libavformat${build_suffix} = $LIBAVFORMAT_VERSION,"
enabled libavfilter_deps_avresample && prepend lavfi_libs "libavresample${build_suffix} = $LIBAVRESAMPLE_VERSION,"
enabled libavfilter_deps_swscale    && prepend lavfi_libs "libswscale${build_suffix} = $LIBSWSCALE_VERSION,"
enabled libavfilter_deps_swresample && prepend lavfi_libs "libswresample${build_suffix} = $LIBSWRESAMPLE_VERSION,"
enabled libavfilter_deps_postproc   && prepend lavfi_libs "libpostproc${build_suffix} = $LIBPOSTPROC_VERSION,"
lavfi_libs=${lavfi_libs%, }

lavd_libs="libavformat${build_suffix} = $LIBAVFORMAT_VERSION"
enabled lavfi_indev && prepend lavd_libs "libavfilter${build_suffix} = $LIBAVFILTER_VERSION,"

pkgconfig_generate libavutil     "FFmpeg utility library"               "$LIBAVUTIL_VERSION"     "$LIBM"
pkgconfig_generate libavcodec    "FFmpeg codec library"                 "$LIBAVCODEC_VERSION"    "$extralibs" "libavutil${build_suffix} = $LIBAVUTIL_VERSION"
pkgconfig_generate libavformat   "FFmpeg container format library"      "$LIBAVFORMAT_VERSION"   "$extralibs" "libavcodec${build_suffix} = $LIBAVCODEC_VERSION"
pkgconfig_generate libavdevice   "FFmpeg device handling library"       "$LIBAVDEVICE_VERSION"   "$extralibs" "$lavd_libs"
pkgconfig_generate libavfilter   "FFmpeg audio/video filtering library" "$LIBAVFILTER_VERSION"   "$extralibs" "$lavfi_libs"
pkgconfig_generate libpostproc   "FFmpeg postprocessing library"        "$LIBPOSTPROC_VERSION"   ""           "libavutil${build_suffix} = $LIBAVUTIL_VERSION"
pkgconfig_generate libavresample "Libav audio resampling library"       "$LIBAVRESAMPLE_VERSION" "$extralibs" "libavutil${build_suffix} = $LIBAVUTIL_VERSION"
pkgconfig_generate libswscale    "FFmpeg image rescaling library"       "$LIBSWSCALE_VERSION"    "$LIBM"      "libavutil${build_suffix} = $LIBAVUTIL_VERSION"
pkgconfig_generate libswresample "FFmpeg audio resampling library"      "$LIBSWRESAMPLE_VERSION" "$LIBM"      "libavutil${build_suffix} = $LIBAVUTIL_VERSION"

fix_ffmpeg_remote(){
    git_remote_from=$1
    git_remote_to=$2
    fixme_remote=$(git --git-dir=$source_path/.git --work-tree=$source_path remote -v | grep $git_remote_from | cut -f 1 | sort | uniq)
    if [ "$fixme_remote" != "" ]; then
        echolog "
Outdated domain in git config, the official domain for ffmpeg git is since
November 2011, source.ffmpeg.org, both the old and the new point to the same
repository and server. To update it enter the following commands:
"
        for remote in $fixme_remote; do
            echolog "git remote set-url $remote $git_remote_to"
        done
    fi
}

if test -f "$source_path/.git/config"; then
    remote_from=git.videolan.org
    remote_to=source.ffmpeg.org
    fix_ffmpeg_remote git@$remote_from:ffmpeg   git@$remote_to:ffmpeg
    fix_ffmpeg_remote git://$remote_from/ffmpeg git://$remote_to/ffmpeg
fi<|MERGE_RESOLUTION|>--- conflicted
+++ resolved
@@ -4443,14 +4443,12 @@
     check_cpp_condition vdpau/vdpau.h "defined VDP_DECODER_PROFILE_MPEG4_PART2_ASP" ||
     disable vdpau
 
-<<<<<<< HEAD
-# Funny iconv installations are not unusual, so check it after all flags have been set
-disabled iconv || check_func_headers iconv.h iconv || check_lib2 iconv.h iconv -liconv || disable iconv
-=======
 enabled vdpau && enabled xlib &&
     check_lib2 "vdpau/vdpau.h vdpau/vdpau_x11.h" vdp_device_create_x11 -lvdpau &&
     enable vdpau_x11
->>>>>>> 7671dd7c
+
+# Funny iconv installations are not unusual, so check it after all flags have been set
+disabled iconv || check_func_headers iconv.h iconv || check_lib2 iconv.h iconv -liconv || disable iconv
 
 enabled debug && add_cflags -g"$debuglevel" && add_asflags -g"$debuglevel"
 
