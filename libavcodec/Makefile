--- conflicted
+++ resolved
@@ -242,12 +242,8 @@
 OBJS-$(CONFIG_DVVIDEO_ENCODER)         += dvenc.o dv.o dvdata.o
 OBJS-$(CONFIG_DXA_DECODER)             += dxa.o
 OBJS-$(CONFIG_DXTORY_DECODER)          += dxtory.o
-<<<<<<< HEAD
+OBJS-$(CONFIG_DXV_DECODER)             += dxv.o
 OBJS-$(CONFIG_EAC3_DECODER)            += eac3_data.o
-=======
-OBJS-$(CONFIG_DXV_DECODER)             += dxv.o
-OBJS-$(CONFIG_EAC3_DECODER)            += eac3dec.o eac3_data.o
->>>>>>> c45fcf30
 OBJS-$(CONFIG_EAC3_ENCODER)            += eac3enc.o eac3_data.o
 OBJS-$(CONFIG_EACMV_DECODER)           += eacmv.o
 OBJS-$(CONFIG_EAMAD_DECODER)           += eamad.o eaidct.o mpeg12.o \
