--- conflicted
+++ resolved
@@ -856,21 +856,14 @@
             fft-fixed                                                   \
             fft-fixed32                                                 \
             golomb                                                      \
-<<<<<<< HEAD
-            iirfilter                                                   \
             imgconvert                                                  \
-=======
->>>>>>> bd499d9a
             rangecoder                                                  \
             snowenc                                                     \
 
-<<<<<<< HEAD
-TESTPROGS-$(CONFIG_DCT) += dct
-TESTPROGS-$(HAVE_MMX) += motion
-=======
+TESTPROGS-$(CONFIG_DCT)                   += dct
 TESTPROGS-$(CONFIG_IIRFILTER)             += iirfilter
-
->>>>>>> bd499d9a
+TESTPROGS-$(HAVE_MMX)                     += motion
+
 TESTOBJS = dctref.o
 
 TOOLS = fourcc2pixfmt
