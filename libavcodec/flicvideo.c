--- conflicted
+++ resolved
@@ -188,23 +188,13 @@
 
     bytestream2_init(&g2, buf, buf_size);
 
-<<<<<<< HEAD
-    if ((ret = ff_reget_buffer(avctx, &s->frame)) < 0)
-=======
-    if ((ret = ff_reget_buffer(avctx, s->frame)) < 0) {
-        av_log(avctx, AV_LOG_ERROR, "reget_buffer() failed\n");
->>>>>>> a837c4f2
+    if ((ret = ff_reget_buffer(avctx, s->frame)) < 0)
         return ret;
 
-<<<<<<< HEAD
-    pixels = s->frame.data[0];
-    pixel_limit = s->avctx->height * s->frame.linesize[0];
+    pixels = s->frame->data[0];
+    pixel_limit = s->avctx->height * s->frame->linesize[0];
     if (buf_size < 16 || buf_size > INT_MAX - (3 * 256 + FF_INPUT_BUFFER_PADDING_SIZE))
         return AVERROR_INVALIDDATA;
-=======
-    pixels = s->frame->data[0];
-    pixel_limit = s->avctx->height * s->frame->linesize[0];
->>>>>>> a837c4f2
     frame_size = bytestream2_get_le32(&g2);
     if (frame_size > buf_size)
         frame_size = buf_size;
@@ -517,12 +507,7 @@
 
     bytestream2_init(&g2, buf, buf_size);
 
-<<<<<<< HEAD
-    if ((ret = ff_reget_buffer(avctx, &s->frame)) < 0)
-=======
-    if ((ret = ff_reget_buffer(avctx, s->frame)) < 0) {
-        av_log(avctx, AV_LOG_ERROR, "reget_buffer() failed\n");
->>>>>>> a837c4f2
+    if ((ret = ff_reget_buffer(avctx, s->frame)) < 0)
         return ret;
 
     pixels = s->frame->data[0];
