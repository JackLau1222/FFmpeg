--- conflicted
+++ resolved
@@ -60,7 +60,7 @@
 int avpriv_h264_has_num_reorder_frames(AVCodecContext *avctx)
 {
     H264Context *h = avctx->priv_data;
-    return h ? h->sps.num_reorder_frames : 0;
+    return h && h->ps.sps ? h->ps.sps->num_reorder_frames : 0;
 }
 
 static void h264_er_decode_mb(void *opaque, int ref, int mv_dir, int mv_type,
@@ -419,15 +419,11 @@
     int i;
 
     h->avctx                 = avctx;
-<<<<<<< HEAD
     h->backup_width          = -1;
     h->backup_height         = -1;
     h->backup_pix_fmt        = AV_PIX_FMT_NONE;
-    h->dequant_coeff_pps     = -1;
     h->current_sps_id        = -1;
     h->cur_chroma_format_idc = -1;
-=======
->>>>>>> 3176217c
 
     h->picture_structure     = PICT_FRAME;
     h->slice_context_count   = 1;
@@ -641,11 +637,7 @@
         /* Derive top_field_first from field pocs. */
         cur->f->top_field_first = cur->field_poc[0] < cur->field_poc[1];
     } else {
-<<<<<<< HEAD
-        if (h->sps.pic_struct_present_flag) {
-=======
-        if (cur->f->interlaced_frame || sps->pic_struct_present_flag) {
->>>>>>> 3176217c
+        if (sps->pic_struct_present_flag) {
             /* Use picture timing SEI information. Even if it is a
              * information of a past frame, better than nothing. */
             if (h->sei_pic_struct == SEI_PIC_STRUCT_TOP_BOTTOM ||
@@ -742,15 +734,9 @@
     // FIXME do something with unavailable reference frames
 
     /* Sort B-frames into display order */
-<<<<<<< HEAD
-    if (h->sps.bitstream_restriction_flag ||
+    if (sps->bitstream_restriction_flag ||
         h->avctx->strict_std_compliance >= FF_COMPLIANCE_STRICT) {
-        h->avctx->has_b_frames = FFMAX(h->avctx->has_b_frames, h->sps.num_reorder_frames);
-=======
-    if (sps->bitstream_restriction_flag ||
-        h->avctx->strict_std_compliance >= FF_COMPLIANCE_NORMAL) {
         h->avctx->has_b_frames = FFMAX(h->avctx->has_b_frames, sps->num_reorder_frames);
->>>>>>> 3176217c
     }
     h->low_delay = !h->avctx->has_b_frames;
 
@@ -773,7 +759,7 @@
             h->last_pocs[i] = INT_MIN;
         h->last_pocs[0] = cur->poc;
         cur->mmco_reset = 1;
-    } else if(h->avctx->has_b_frames < out_of_order && !h->sps.bitstream_restriction_flag){
+    } else if(h->avctx->has_b_frames < out_of_order && !sps->bitstream_restriction_flag){
         av_log(h->avctx, AV_LOG_INFO, "Increasing reorder buffer to %d\n", out_of_order);
         h->avctx->has_b_frames = out_of_order;
         h->low_delay = 0;
@@ -802,28 +788,7 @@
     if (h->avctx->has_b_frames == 0 &&
         (h->delayed_pic[0]->f->key_frame || h->delayed_pic[0]->mmco_reset))
         h->next_outputed_poc = INT_MIN;
-<<<<<<< HEAD
     out_of_order = out->poc < h->next_outputed_poc;
-=======
-    out_of_order = !out->f->key_frame && !h->mmco_reset &&
-                   (out->poc < h->next_outputed_poc);
-
-    if (sps->bitstream_restriction_flag &&
-        h->avctx->has_b_frames >= sps->num_reorder_frames) {
-    } else if (out_of_order && pics - 1 == h->avctx->has_b_frames &&
-               h->avctx->has_b_frames < MAX_DELAYED_PIC_COUNT) {
-        if (invalid + cnt < MAX_DELAYED_PIC_COUNT) {
-            h->avctx->has_b_frames = FFMAX(h->avctx->has_b_frames, cnt);
-        }
-        h->low_delay = 0;
-    } else if (h->low_delay &&
-               ((h->next_outputed_poc != INT_MIN &&
-                 out->poc > h->next_outputed_poc + 2) ||
-                cur->f->pict_type == AV_PICTURE_TYPE_B)) {
-        h->low_delay = 0;
-        h->avctx->has_b_frames++;
-    }
->>>>>>> 3176217c
 
     if (out_of_order || pics > h->avctx->has_b_frames) {
         out->reference &= ~DELAYED_PIC_REF;
@@ -1182,23 +1147,17 @@
             if ((err = ff_h264_decode_slice_header(h, sl)))
                 break;
 
-<<<<<<< HEAD
             if (h->sei_recovery_frame_cnt >= 0) {
                 if (h->frame_num != h->sei_recovery_frame_cnt || sl->slice_type_nos != AV_PICTURE_TYPE_I)
                     h->valid_recovery_point = 1;
 
                 if (   h->recovery_frame < 0
-                    || av_mod_uintp2(h->recovery_frame - h->frame_num, h->sps.log2_max_frame_num) > h->sei_recovery_frame_cnt) {
-                    h->recovery_frame = av_mod_uintp2(h->frame_num + h->sei_recovery_frame_cnt, h->sps.log2_max_frame_num);
+                    || av_mod_uintp2(h->recovery_frame - h->frame_num, h->ps.sps->log2_max_frame_num) > h->sei_recovery_frame_cnt) {
+                    h->recovery_frame = av_mod_uintp2(h->frame_num + h->sei_recovery_frame_cnt, h->ps.sps->log2_max_frame_num);
 
                     if (!h->valid_recovery_point)
                         h->recovery_frame = h->frame_num;
                 }
-=======
-            if (h->sei_recovery_frame_cnt >= 0 && h->recovery_frame < 0) {
-                h->recovery_frame = (h->frame_num + h->sei_recovery_frame_cnt) &
-                                    ((1 << h->ps.sps->log2_max_frame_num) - 1);
->>>>>>> 3176217c
             }
 
             h->cur_pic_ptr->f->key_frame |= (nal->type == NAL_IDR_SLICE);
@@ -1264,25 +1223,18 @@
             if (ret < 0 && (h->avctx->err_recognition & AV_EF_EXPLODE))
                 goto end;
             break;
-        case NAL_SPS:
-<<<<<<< HEAD
-            h->gb = nal->gb;
-            if (ff_h264_decode_seq_parameter_set(h, 0) >= 0)
+        case NAL_SPS: {
+            GetBitContext tmp_gb = nal->gb;
+            if (ff_h264_decode_seq_parameter_set(&tmp_gb, avctx, &h->ps, 0) >= 0)
                 break;
             av_log(h->avctx, AV_LOG_DEBUG,
                    "SPS decoding failure, trying again with the complete NAL\n");
-            init_get_bits8(&h->gb, nal->raw_data + 1, nal->raw_size - 1);
-            if (ff_h264_decode_seq_parameter_set(h, 0) >= 0)
+            init_get_bits8(&tmp_gb, nal->raw_data + 1, nal->raw_size - 1);
+            if (ff_h264_decode_seq_parameter_set(&tmp_gb, avctx, &h->ps, 0) >= 0)
                 break;
-            h->gb = nal->gb;
-            ff_h264_decode_seq_parameter_set(h, 1);
-
-=======
-            ret = ff_h264_decode_seq_parameter_set(&nal->gb, avctx, &h->ps);
-            if (ret < 0 && (h->avctx->err_recognition & AV_EF_EXPLODE))
-                goto end;
->>>>>>> 3176217c
-            break;
+            ff_h264_decode_seq_parameter_set(&nal->gb, avctx, &h->ps, 1);
+            break;
+        }
         case NAL_PPS:
             ret = ff_h264_decode_picture_parameter_set(&nal->gb, avctx, &h->ps,
                                                        nal->size_bits);
@@ -1350,7 +1302,10 @@
      * past end by one (callers fault) and resync_mb_y != 0
      * causes problems for the first MB line, too.
      */
-    if (!FIELD_PICTURE(h) && h->current_slice && !h->sps.new && h->enable_er) {
+    if (!FIELD_PICTURE(h) && h->current_slice &&
+        h->ps.sps == (const SPS*)h->ps.sps_list[h->ps.pps->sps_id]->data &&
+        h->enable_er) {
+
         H264SliceContext *sl = h->slice_ctx;
         int use_last_pic = h->last_pic_for_ec.f->buf[0] && !sl->ref_count[0];
 
@@ -1408,7 +1363,6 @@
     if (ret < 0)
         return ret;
 
-<<<<<<< HEAD
     av_dict_set(&dst->metadata, "stereo_mode", ff_h264_sei_stereo_mode(h), 0);
 
     h->backup_width   = h->avctx->width;
@@ -1429,16 +1383,6 @@
         int vshift = (i > 0) ? desc->log2_chroma_h : 0;
         int off    = ((srcp->crop_left >> hshift) << h->pixel_shift) +
                       (srcp->crop_top  >> vshift) * dst->linesize[i];
-=======
-    if (!h->ps.sps || !h->ps.sps->crop)
-        return 0;
-
-    for (i = 0; i < 3; i++) {
-        int hshift = (i > 0) ? h->chroma_x_shift : 0;
-        int vshift = (i > 0) ? h->chroma_y_shift : 0;
-        int off    = ((h->ps.sps->crop_left >> hshift) << h->pixel_shift) +
-                     (h->ps.sps->crop_top >> vshift) * dst->linesize[i];
->>>>>>> 3176217c
         dst->data[i] += off;
     }
     return 0;
@@ -1645,6 +1589,9 @@
 
     for (i = 0; i < MAX_PPS_COUNT; i++)
         av_buffer_unref(&h->ps.pps_list[i]);
+
+    av_buffer_unref(&h->ps.sps_ref);
+    av_buffer_unref(&h->ps.pps_ref);
 
     ff_h2645_packet_uninit(&h->pkt);
 }
