--- conflicted
+++ resolved
@@ -1686,8 +1686,7 @@
     if (!avctx->bit_rate)
         avctx->bit_rate = s->bit_rate;
 
-<<<<<<< HEAD
-    if (s->frame_size <= 0 || s->frame_size > buf_size) {
+    if (s->frame_size <= 0) {
         av_log(avctx, AV_LOG_ERROR, "incomplete frame\n");
         return AVERROR_INVALIDDATA;
     } else if (s->frame_size < buf_size) {
@@ -1695,8 +1694,6 @@
         buf_size= s->frame_size;
     }
 
-=======
->>>>>>> 6ec688e1
     s->frame = data;
 
     ret = mp_decode_frame(s, NULL, buf, buf_size);
