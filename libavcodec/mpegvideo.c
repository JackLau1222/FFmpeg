--- conflicted
+++ resolved
@@ -409,14 +409,11 @@
         s->dct_unquantize_mpeg2_intra = dct_unquantize_mpeg2_intra_bitexact;
     s->dct_unquantize_mpeg2_inter = dct_unquantize_mpeg2_inter_c;
 
-<<<<<<< HEAD
+    if (HAVE_INTRINSICS_NEON)
+        ff_MPV_common_init_neon(s);
+
     if (ARCH_ALPHA)
         ff_MPV_common_init_axp(s);
-=======
-    if (HAVE_INTRINSICS_NEON)
-        ff_MPV_common_init_neon(s);
-
->>>>>>> 16e66522
     if (ARCH_ARM)
         ff_MPV_common_init_arm(s);
     if (ARCH_PPC)
