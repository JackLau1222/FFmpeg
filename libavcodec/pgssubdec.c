--- conflicted
+++ resolved
@@ -354,11 +354,7 @@
         cb        = bytestream_get_byte(&buf);
         alpha     = bytestream_get_byte(&buf);
 
-<<<<<<< HEAD
-        /* Default to BT.709 colorimetry. In case of <= 576 height use BT.601 */
-=======
         /* Default to BT.709 colorspace. In case of <= 576 height use BT.601 */
->>>>>>> 885a9d60
         if (avctx->height <= 0 || avctx->height > 576) {
             YUV_TO_RGB1_CCIR_BT709(cb, cr);
         } else {
