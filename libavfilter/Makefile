--- conflicted
+++ resolved
@@ -58,16 +58,12 @@
 OBJS-$(CONFIG_ASPLIT_FILTER)                 += split.o
 OBJS-$(CONFIG_ASTREAMSYNC_FILTER)            += af_astreamsync.o
 OBJS-$(CONFIG_ASYNCTS_FILTER)                += af_asyncts.o
-<<<<<<< HEAD
 OBJS-$(CONFIG_ATEMPO_FILTER)                 += af_atempo.o
+OBJS-$(CONFIG_CHANNELMAP_FILTER)             += af_channelmap.o
 OBJS-$(CONFIG_CHANNELSPLIT_FILTER)           += af_channelsplit.o
 OBJS-$(CONFIG_EARWAX_FILTER)                 += af_earwax.o
+OBJS-$(CONFIG_JOIN_FILTER)                   += af_join.o
 OBJS-$(CONFIG_PAN_FILTER)                    += af_pan.o
-=======
-OBJS-$(CONFIG_CHANNELMAP_FILTER)             += af_channelmap.o
-OBJS-$(CONFIG_CHANNELSPLIT_FILTER)           += af_channelsplit.o
-OBJS-$(CONFIG_JOIN_FILTER)                   += af_join.o
->>>>>>> fe07c9c6
 OBJS-$(CONFIG_RESAMPLE_FILTER)               += af_resample.o
 OBJS-$(CONFIG_SILENCEDETECT_FILTER)          += af_silencedetect.o
 OBJS-$(CONFIG_VOLUME_FILTER)                 += af_volume.o
