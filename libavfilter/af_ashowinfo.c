/*
 * Copyright (c) 2011 Stefano Sabatini
 *
 * This file is part of FFmpeg.
 *
 * FFmpeg is free software; you can redistribute it and/or
 * modify it under the terms of the GNU Lesser General Public
 * License as published by the Free Software Foundation; either
 * version 2.1 of the License, or (at your option) any later version.
 *
 * FFmpeg is distributed in the hope that it will be useful,
 * but WITHOUT ANY WARRANTY; without even the implied warranty of
 * MERCHANTABILITY or FITNESS FOR A PARTICULAR PURPOSE.  See the GNU
 * Lesser General Public License for more details.
 *
 * You should have received a copy of the GNU Lesser General Public
 * License along with FFmpeg; if not, write to the Free Software
 * Foundation, Inc., 51 Franklin Street, Fifth Floor, Boston, MA 02110-1301 USA
 */

/**
 * @file
 * filter for showing textual audio frame information
 */

#include <inttypes.h>
#include <stddef.h>

#include "libavutil/adler32.h"
#include "libavutil/attributes.h"
#include "libavutil/channel_layout.h"
#include "libavutil/common.h"
#include "libavutil/mem.h"
#include "libavutil/timestamp.h"
#include "libavutil/samplefmt.h"

#include "audio.h"
#include "avfilter.h"
#include "internal.h"

typedef struct AShowInfoContext {
    /**
     * Scratch space for individual plane checksums for planar audio
     */
    uint32_t *plane_checksums;

    /**
     * Frame counter
     */
    uint64_t frame;
} AShowInfoContext;

<<<<<<< HEAD
static void uninit(AVFilterContext *ctx)
=======
static int config_input(AVFilterLink *inlink)
{
    AShowInfoContext *s = inlink->dst->priv;
    int channels = av_get_channel_layout_nb_channels(inlink->channel_layout);
    s->plane_checksums = av_malloc(channels * sizeof(*s->plane_checksums));
    if (!s->plane_checksums)
        return AVERROR(ENOMEM);

    return 0;
}

static av_cold void uninit(AVFilterContext *ctx)
>>>>>>> 093804a9
{
    AShowInfoContext *s = ctx->priv;
    av_freep(&s->plane_checksums);
}

static int filter_frame(AVFilterLink *inlink, AVFrame *buf)
{
    AVFilterContext *ctx = inlink->dst;
    AShowInfoContext *s  = ctx->priv;
    char chlayout_str[128];
    uint32_t checksum = 0;
    int channels    = av_get_channel_layout_nb_channels(buf->channel_layout);
    int planar      = av_sample_fmt_is_planar(buf->format);
    int block_align = av_get_bytes_per_sample(buf->format) * (planar ? 1 : channels);
    int data_size   = buf->nb_samples * block_align;
    int planes      = planar ? channels : 1;
    int i;
    void *tmp_ptr = av_realloc(s->plane_checksums, channels * sizeof(*s->plane_checksums));

    if (!tmp_ptr)
        return AVERROR(ENOMEM);
    s->plane_checksums = tmp_ptr;

    for (i = 0; i < planes; i++) {
        uint8_t *data = buf->extended_data[i];

        s->plane_checksums[i] = av_adler32_update(0, data, data_size);
        checksum = i ? av_adler32_update(checksum, data, data_size) :
                       s->plane_checksums[0];
    }

    av_get_channel_layout_string(chlayout_str, sizeof(chlayout_str), -1,
                                 buf->channel_layout);

    av_log(ctx, AV_LOG_INFO,
           "n:%"PRIu64" pts:%s pts_time:%s pos:%"PRId64" "
           "fmt:%s channels:%d chlayout:%s rate:%d nb_samples:%d "
           "checksum:%08X ",
           s->frame,
           av_ts2str(buf->pts), av_ts2timestr(buf->pts, &inlink->time_base),
           av_frame_get_pkt_pos(buf),
           av_get_sample_fmt_name(buf->format), av_frame_get_channels(buf), chlayout_str,
           buf->sample_rate, buf->nb_samples,
           checksum);

    av_log(ctx, AV_LOG_INFO, "plane_checksums: [ ");
    for (i = 0; i < planes; i++)
        av_log(ctx, AV_LOG_INFO, "%08X ", s->plane_checksums[i]);
    av_log(ctx, AV_LOG_INFO, "]\n");

    s->frame++;
    return ff_filter_frame(inlink->dst->outputs[0], buf);
}

static const AVFilterPad inputs[] = {
    {
        .name       = "default",
        .type             = AVMEDIA_TYPE_AUDIO,
        .get_audio_buffer = ff_null_get_audio_buffer,
        .filter_frame     = filter_frame,
    },
    { NULL },
};

static const AVFilterPad outputs[] = {
    {
        .name = "default",
        .type = AVMEDIA_TYPE_AUDIO,
    },
    { NULL },
};

AVFilter avfilter_af_ashowinfo = {
    .name        = "ashowinfo",
    .description = NULL_IF_CONFIG_SMALL("Show textual information for each audio frame."),
    .priv_size   = sizeof(AShowInfoContext),
    .uninit      = uninit,
    .inputs      = inputs,
    .outputs     = outputs,
};<|MERGE_RESOLUTION|>--- conflicted
+++ resolved
@@ -50,22 +50,7 @@
     uint64_t frame;
 } AShowInfoContext;
 
-<<<<<<< HEAD
-static void uninit(AVFilterContext *ctx)
-=======
-static int config_input(AVFilterLink *inlink)
-{
-    AShowInfoContext *s = inlink->dst->priv;
-    int channels = av_get_channel_layout_nb_channels(inlink->channel_layout);
-    s->plane_checksums = av_malloc(channels * sizeof(*s->plane_checksums));
-    if (!s->plane_checksums)
-        return AVERROR(ENOMEM);
-
-    return 0;
-}
-
 static av_cold void uninit(AVFilterContext *ctx)
->>>>>>> 093804a9
 {
     AShowInfoContext *s = ctx->priv;
     av_freep(&s->plane_checksums);
