/*
 * Copyright (c) 2011 Stefano Sabatini
 *
 * This file is part of FFmpeg.
 *
 * FFmpeg is free software; you can redistribute it and/or
 * modify it under the terms of the GNU Lesser General Public
 * License as published by the Free Software Foundation; either
 * version 2.1 of the License, or (at your option) any later version.
 *
 * FFmpeg is distributed in the hope that it will be useful,
 * but WITHOUT ANY WARRANTY; without even the implied warranty of
 * MERCHANTABILITY or FITNESS FOR A PARTICULAR PURPOSE.  See the GNU
 * Lesser General Public License for more details.
 *
 * You should have received a copy of the GNU Lesser General Public
 * License along with FFmpeg; if not, write to the Free Software
 * Foundation, Inc., 51 Franklin Street, Fifth Floor, Boston, MA 02110-1301 USA
 */

/**
 * @file
 * Compute a look-up table for binding the input value to the output
 * value, and apply it to input video.
 */

#include "libavutil/common.h"
#include "libavutil/eval.h"
#include "libavutil/opt.h"
#include "libavutil/pixdesc.h"
#include "avfilter.h"
#include "drawutils.h"
#include "formats.h"
#include "internal.h"
#include "video.h"

static const char *const var_names[] = {
    "w",        ///< width of the input video
    "h",        ///< height of the input video
    "val",      ///< input value for the pixel
    "maxval",   ///< max value for the pixel
    "minval",   ///< min value for the pixel
    "negval",   ///< negated value
    "clipval",
    NULL
};

enum var_name {
    VAR_W,
    VAR_H,
    VAR_VAL,
    VAR_MAXVAL,
    VAR_MINVAL,
    VAR_NEGVAL,
    VAR_CLIPVAL,
    VAR_VARS_NB
};

typedef struct {
    const AVClass *class;
    uint8_t lut[4][256];  ///< lookup table for each component
    char   *comp_expr_str[4];
    AVExpr *comp_expr[4];
    int hsub, vsub;
    double var_values[VAR_VARS_NB];
    int is_rgb, is_yuv;
    int step;
    int negate_alpha; /* only used by negate */
} LutContext;

#define Y 0
#define U 1
#define V 2
#define R 0
#define G 1
#define B 2
#define A 3

#define OFFSET(x) offsetof(LutContext, x)
#define FLAGS AV_OPT_FLAG_FILTERING_PARAM|AV_OPT_FLAG_VIDEO_PARAM

static const AVOption options[] = {
    {"c0", "set component #0 expression", OFFSET(comp_expr_str[0]),  AV_OPT_TYPE_STRING, {.str="val"}, CHAR_MIN, CHAR_MAX, FLAGS},
    {"c1", "set component #1 expression", OFFSET(comp_expr_str[1]),  AV_OPT_TYPE_STRING, {.str="val"}, CHAR_MIN, CHAR_MAX, FLAGS},
    {"c2", "set component #2 expression", OFFSET(comp_expr_str[2]),  AV_OPT_TYPE_STRING, {.str="val"}, CHAR_MIN, CHAR_MAX, FLAGS},
    {"c3", "set component #3 expression", OFFSET(comp_expr_str[3]),  AV_OPT_TYPE_STRING, {.str="val"}, CHAR_MIN, CHAR_MAX, FLAGS},
    {"y",  "set Y expression", OFFSET(comp_expr_str[Y]),  AV_OPT_TYPE_STRING, {.str="val"}, CHAR_MIN, CHAR_MAX, FLAGS},
    {"u",  "set U expression", OFFSET(comp_expr_str[U]),  AV_OPT_TYPE_STRING, {.str="val"}, CHAR_MIN, CHAR_MAX, FLAGS},
    {"v",  "set V expression", OFFSET(comp_expr_str[V]),  AV_OPT_TYPE_STRING, {.str="val"}, CHAR_MIN, CHAR_MAX, FLAGS},
    {"r",  "set R expression", OFFSET(comp_expr_str[R]),  AV_OPT_TYPE_STRING, {.str="val"}, CHAR_MIN, CHAR_MAX, FLAGS},
    {"g",  "set G expression", OFFSET(comp_expr_str[G]),  AV_OPT_TYPE_STRING, {.str="val"}, CHAR_MIN, CHAR_MAX, FLAGS},
    {"b",  "set B expression", OFFSET(comp_expr_str[B]),  AV_OPT_TYPE_STRING, {.str="val"}, CHAR_MIN, CHAR_MAX, FLAGS},
    {"a",  "set A expression", OFFSET(comp_expr_str[A]),  AV_OPT_TYPE_STRING, {.str="val"}, CHAR_MIN, CHAR_MAX, FLAGS},
    {NULL},
};

static av_cold void uninit(AVFilterContext *ctx)
{
    LutContext *lut = ctx->priv;
    int i;

    for (i = 0; i < 4; i++) {
        av_expr_free(lut->comp_expr[i]);
        lut->comp_expr[i] = NULL;
        av_freep(&lut->comp_expr_str[i]);
    }
}

#define YUV_FORMATS                                         \
    AV_PIX_FMT_YUV444P,  AV_PIX_FMT_YUV422P,  AV_PIX_FMT_YUV420P,    \
    AV_PIX_FMT_YUV411P,  AV_PIX_FMT_YUV410P,  AV_PIX_FMT_YUV440P,    \
    AV_PIX_FMT_YUVA420P,                                       \
    AV_PIX_FMT_YUVJ444P, AV_PIX_FMT_YUVJ422P, AV_PIX_FMT_YUVJ420P,   \
    AV_PIX_FMT_YUVJ440P

#define RGB_FORMATS                             \
    AV_PIX_FMT_ARGB,         AV_PIX_FMT_RGBA,         \
    AV_PIX_FMT_ABGR,         AV_PIX_FMT_BGRA,         \
    AV_PIX_FMT_RGB24,        AV_PIX_FMT_BGR24

static const enum AVPixelFormat yuv_pix_fmts[] = { YUV_FORMATS, AV_PIX_FMT_NONE };
static const enum AVPixelFormat rgb_pix_fmts[] = { RGB_FORMATS, AV_PIX_FMT_NONE };
static const enum AVPixelFormat all_pix_fmts[] = { RGB_FORMATS, YUV_FORMATS, AV_PIX_FMT_NONE };

static int query_formats(AVFilterContext *ctx)
{
    LutContext *lut = ctx->priv;

    const enum AVPixelFormat *pix_fmts = lut->is_rgb ? rgb_pix_fmts :
                                       lut->is_yuv ? yuv_pix_fmts : all_pix_fmts;

    ff_set_common_formats(ctx, ff_make_format_list(pix_fmts));
    return 0;
}

/**
 * Clip value val in the minval - maxval range.
 */
static double clip(void *opaque, double val)
{
    LutContext *lut = opaque;
    double minval = lut->var_values[VAR_MINVAL];
    double maxval = lut->var_values[VAR_MAXVAL];

    return av_clip(val, minval, maxval);
}

/**
 * Compute gamma correction for value val, assuming the minval-maxval
 * range, val is clipped to a value contained in the same interval.
 */
static double compute_gammaval(void *opaque, double gamma)
{
    LutContext *lut = opaque;
    double val    = lut->var_values[VAR_CLIPVAL];
    double minval = lut->var_values[VAR_MINVAL];
    double maxval = lut->var_values[VAR_MAXVAL];

    return pow((val-minval)/(maxval-minval), gamma) * (maxval-minval)+minval;
}

static double (* const funcs1[])(void *, double) = {
    (void *)clip,
    (void *)compute_gammaval,
    NULL
};

static const char * const funcs1_names[] = {
    "clip",
    "gammaval",
    NULL
};

static int config_props(AVFilterLink *inlink)
{
    AVFilterContext *ctx = inlink->dst;
    LutContext *lut = ctx->priv;
    const AVPixFmtDescriptor *desc = av_pix_fmt_desc_get(inlink->format);
    uint8_t rgba_map[4]; /* component index -> RGBA color index map */
    int min[4], max[4];
    int val, color, ret;

    lut->hsub = desc->log2_chroma_w;
    lut->vsub = desc->log2_chroma_h;

    lut->var_values[VAR_W] = inlink->w;
    lut->var_values[VAR_H] = inlink->h;

    switch (inlink->format) {
    case AV_PIX_FMT_YUV410P:
    case AV_PIX_FMT_YUV411P:
    case AV_PIX_FMT_YUV420P:
    case AV_PIX_FMT_YUV422P:
    case AV_PIX_FMT_YUV440P:
    case AV_PIX_FMT_YUV444P:
    case AV_PIX_FMT_YUVA420P:
        min[Y] = min[U] = min[V] = 16;
        max[Y] = 235;
        max[U] = max[V] = 240;
        min[A] = 0; max[A] = 255;
        break;
    default:
        min[0] = min[1] = min[2] = min[3] = 0;
        max[0] = max[1] = max[2] = max[3] = 255;
    }

    lut->is_yuv = lut->is_rgb = 0;
    if      (ff_fmt_is_in(inlink->format, yuv_pix_fmts)) lut->is_yuv = 1;
    else if (ff_fmt_is_in(inlink->format, rgb_pix_fmts)) lut->is_rgb = 1;

    if (lut->is_rgb) {
        ff_fill_rgba_map(rgba_map, inlink->format);
        lut->step = av_get_bits_per_pixel(desc) >> 3;
    }

    for (color = 0; color < desc->nb_components; color++) {
        double res;
        int comp = lut->is_rgb ? rgba_map[color] : color;

        /* create the parsed expression */
        ret = av_expr_parse(&lut->comp_expr[color], lut->comp_expr_str[color],
                            var_names, funcs1_names, funcs1, NULL, NULL, 0, ctx);
        if (ret < 0) {
            av_log(ctx, AV_LOG_ERROR,
                   "Error when parsing the expression '%s' for the component %d and color %d.\n",
                   lut->comp_expr_str[comp], comp, color);
            return AVERROR(EINVAL);
        }

        /* compute the lut */
        lut->var_values[VAR_MAXVAL] = max[color];
        lut->var_values[VAR_MINVAL] = min[color];

        for (val = 0; val < 256; val++) {
            lut->var_values[VAR_VAL] = val;
            lut->var_values[VAR_CLIPVAL] = av_clip(val, min[color], max[color]);
            lut->var_values[VAR_NEGVAL] =
                av_clip(min[color] + max[color] - lut->var_values[VAR_VAL],
                        min[color], max[color]);

            res = av_expr_eval(lut->comp_expr[color], lut->var_values, lut);
            if (isnan(res)) {
                av_log(ctx, AV_LOG_ERROR,
                       "Error when evaluating the expression '%s' for the value %d for the component %d.\n",
                       lut->comp_expr_str[color], val, comp);
                return AVERROR(EINVAL);
            }
            lut->lut[comp][val] = av_clip((int)res, min[color], max[color]);
            av_log(ctx, AV_LOG_DEBUG, "val[%d][%d] = %d\n", comp, val, lut->lut[comp][val]);
        }
    }

    return 0;
}

static int filter_frame(AVFilterLink *inlink, AVFrame *in)
{
    AVFilterContext *ctx = inlink->dst;
    LutContext *lut = ctx->priv;
    AVFilterLink *outlink = ctx->outputs[0];
    AVFrame *out;
    uint8_t *inrow, *outrow, *inrow0, *outrow0;
    int i, j, plane;

    out = ff_get_video_buffer(outlink, outlink->w, outlink->h);
    if (!out) {
        av_frame_free(&in);
        return AVERROR(ENOMEM);
    }
    av_frame_copy_props(out, in);

    if (lut->is_rgb) {
        /* packed */
        inrow0  = in ->data[0];
        outrow0 = out->data[0];

<<<<<<< HEAD
        for (i = 0; i < in->video->h; i ++) {
            int w = inlink->w;
            const uint8_t (*tab)[256] = (const uint8_t (*)[256])lut->lut;
=======
        for (i = 0; i < in->height; i ++) {
>>>>>>> 7e350379
            inrow  = inrow0;
            outrow = outrow0;
            for (j = 0; j < w; j++) {
                outrow[0] = tab[0][inrow[0]];
                if (lut->step>1) {
                    outrow[1] = tab[1][inrow[1]];
                    if (lut->step>2) {
                        outrow[2] = tab[2][inrow[2]];
                        if (lut->step>3) {
                            outrow[3] = tab[3][inrow[3]];
                        }
                    }
                }
                outrow += lut->step;
                inrow  += lut->step;
            }
            inrow0  += in ->linesize[0];
            outrow0 += out->linesize[0];
        }
    } else {
        /* planar */
        for (plane = 0; plane < 4 && in->data[plane]; plane++) {
            int vsub = plane == 1 || plane == 2 ? lut->vsub : 0;
            int hsub = plane == 1 || plane == 2 ? lut->hsub : 0;

            inrow  = in ->data[plane];
            outrow = out->data[plane];

<<<<<<< HEAD
            for (i = 0; i < (in->video->h + (1<<vsub) - 1)>>vsub; i ++) {
                const uint8_t *tab = lut->lut[plane];
                int w = (inlink->w + (1<<hsub) - 1)>>hsub;
                for (j = 0; j < w; j++)
                    outrow[j] = tab[inrow[j]];
=======
            for (i = 0; i < in->height >> vsub; i ++) {
                for (j = 0; j < inlink->w>>hsub; j++)
                    outrow[j] = lut->lut[plane][inrow[j]];
>>>>>>> 7e350379
                inrow  += in ->linesize[plane];
                outrow += out->linesize[plane];
            }
        }
    }

    av_frame_free(&in);
    return ff_filter_frame(outlink, out);
}

static const AVFilterPad inputs[] = {
    { .name            = "default",
      .type            = AVMEDIA_TYPE_VIDEO,
      .filter_frame    = filter_frame,
      .config_props    = config_props,
    },
    { .name = NULL}
};
static const AVFilterPad outputs[] = {
    { .name            = "default",
      .type            = AVMEDIA_TYPE_VIDEO, },
    { .name = NULL}
};
#define DEFINE_LUT_FILTER(name_, description_)                          \
    AVFilter avfilter_vf_##name_ = {                                    \
        .name          = #name_,                                        \
        .description   = NULL_IF_CONFIG_SMALL(description_),            \
        .priv_size     = sizeof(LutContext),                            \
                                                                        \
        .init          = name_##_init,                                  \
        .uninit        = uninit,                                        \
        .query_formats = query_formats,                                 \
                                                                        \
        .inputs        = inputs,                                        \
        .outputs       = outputs,                                       \
        .priv_class    = &name_##_class,                                \
    }

#if CONFIG_LUT_FILTER

#define lut_options options
AVFILTER_DEFINE_CLASS(lut);

static int lut_init(AVFilterContext *ctx, const char *args)
{
    LutContext *lut = ctx->priv;
    int ret;

    lut->class = &lut_class;
    av_opt_set_defaults(lut);

    if (args && (ret = av_set_options_string(lut, args, "=", ":")) < 0)
        return ret;

    return 0;
}

DEFINE_LUT_FILTER(lut, "Compute and apply a lookup table to the RGB/YUV input video.");
#endif

#if CONFIG_LUTYUV_FILTER

#define lutyuv_options options
AVFILTER_DEFINE_CLASS(lutyuv);

static int lutyuv_init(AVFilterContext *ctx, const char *args)
{
    LutContext *lut = ctx->priv;
    int ret;

    lut->class = &lutyuv_class;
    lut->is_yuv = 1;
    av_opt_set_defaults(lut);

    if (args && (ret = av_set_options_string(lut, args, "=", ":")) < 0)
        return ret;

    return 0;
}

DEFINE_LUT_FILTER(lutyuv, "Compute and apply a lookup table to the YUV input video.");
#endif

#if CONFIG_LUTRGB_FILTER

#define lutrgb_options options
AVFILTER_DEFINE_CLASS(lutrgb);

static int lutrgb_init(AVFilterContext *ctx, const char *args)
{
    LutContext *lut = ctx->priv;
    int ret;

    lut->class = &lutrgb_class;
    lut->is_rgb = 1;
    av_opt_set_defaults(lut);

    if (args && (ret = av_set_options_string(lut, args, "=", ":")) < 0)
        return ret;

    return 0;
}

DEFINE_LUT_FILTER(lutrgb, "Compute and apply a lookup table to the RGB input video.");
#endif

#if CONFIG_NEGATE_FILTER

#define negate_options options
AVFILTER_DEFINE_CLASS(negate);

static int negate_init(AVFilterContext *ctx, const char *args)
{
    LutContext *lut = ctx->priv;
    char lut_params[64];

    if (args)
        sscanf(args, "%d", &lut->negate_alpha);

    av_log(ctx, AV_LOG_DEBUG, "negate_alpha:%d\n", lut->negate_alpha);

    snprintf(lut_params, sizeof(lut_params), "c0=negval:c1=negval:c2=negval:a=%s",
             lut->negate_alpha ? "negval" : "val");

    lut->class = &negate_class;
    av_opt_set_defaults(lut);

    return av_set_options_string(lut, lut_params, "=", ":");
}

DEFINE_LUT_FILTER(negate, "Negate input video.");

#endif<|MERGE_RESOLUTION|>--- conflicted
+++ resolved
@@ -274,13 +274,9 @@
         inrow0  = in ->data[0];
         outrow0 = out->data[0];
 
-<<<<<<< HEAD
-        for (i = 0; i < in->video->h; i ++) {
+        for (i = 0; i < in->height; i ++) {
             int w = inlink->w;
             const uint8_t (*tab)[256] = (const uint8_t (*)[256])lut->lut;
-=======
-        for (i = 0; i < in->height; i ++) {
->>>>>>> 7e350379
             inrow  = inrow0;
             outrow = outrow0;
             for (j = 0; j < w; j++) {
@@ -309,17 +305,11 @@
             inrow  = in ->data[plane];
             outrow = out->data[plane];
 
-<<<<<<< HEAD
-            for (i = 0; i < (in->video->h + (1<<vsub) - 1)>>vsub; i ++) {
+            for (i = 0; i < (in->height + (1<<vsub) - 1)>>vsub; i ++) {
                 const uint8_t *tab = lut->lut[plane];
                 int w = (inlink->w + (1<<hsub) - 1)>>hsub;
                 for (j = 0; j < w; j++)
                     outrow[j] = tab[inrow[j]];
-=======
-            for (i = 0; i < in->height >> vsub; i ++) {
-                for (j = 0; j < inlink->w>>hsub; j++)
-                    outrow[j] = lut->lut[plane][inrow[j]];
->>>>>>> 7e350379
                 inrow  += in ->linesize[plane];
                 outrow += out->linesize[plane];
             }
