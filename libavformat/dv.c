--- conflicted
+++ resolved
@@ -161,12 +161,8 @@
         for (i = 0; i < sys->difseg_size; i++) {
             frame += 6 * 80; /* skip DIF segment header */
             if (quant == 1 && i == half_ch) {
-<<<<<<< HEAD
-                /* next stereo channel (12bit mode only) */
+                /* next stereo channel (12-bit mode only) */
                 av_assert0(ipcm<4);
-=======
-                /* next stereo channel (12-bit mode only) */
->>>>>>> 41ed7ab4
                 pcm = ppcm[ipcm++];
                 if (!pcm)
                     break;
