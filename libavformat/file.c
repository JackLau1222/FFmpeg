/*
 * Buffered file io for ffmpeg system
 * Copyright (c) 2001 Fabrice Bellard
 *
 * This file is part of FFmpeg.
 *
 * FFmpeg is free software; you can redistribute it and/or
 * modify it under the terms of the GNU Lesser General Public
 * License as published by the Free Software Foundation; either
 * version 2.1 of the License, or (at your option) any later version.
 *
 * FFmpeg is distributed in the hope that it will be useful,
 * but WITHOUT ANY WARRANTY; without even the implied warranty of
 * MERCHANTABILITY or FITNESS FOR A PARTICULAR PURPOSE.  See the GNU
 * Lesser General Public License for more details.
 *
 * You should have received a copy of the GNU Lesser General Public
 * License along with FFmpeg; if not, write to the Free Software
 * Foundation, Inc., 51 Franklin Street, Fifth Floor, Boston, MA 02110-1301 USA
 */

#include "libavutil/avstring.h"
#include "avformat.h"
#include <fcntl.h>
#if HAVE_SETMODE
#include <io.h>
#endif
#include <unistd.h>
#include <sys/stat.h>
#include <stdlib.h>
#include "os_support.h"
#include "url.h"


/* standard file protocol */

static int file_read(URLContext *h, unsigned char *buf, int size)
{
    int fd = (intptr_t) h->priv_data;
    return read(fd, buf, size);
}

static int file_write(URLContext *h, const unsigned char *buf, int size)
{
    int fd = (intptr_t) h->priv_data;
    return write(fd, buf, size);
}

static int file_get_handle(URLContext *h)
{
    return (intptr_t) h->priv_data;
}

static int file_check(URLContext *h, int mask)
{
    struct stat st;
    int ret = stat(h->filename, &st);
    if (ret < 0)
        return AVERROR(errno);

    ret |= st.st_mode&S_IRUSR ? mask&AVIO_FLAG_READ  : 0;
    ret |= st.st_mode&S_IWUSR ? mask&AVIO_FLAG_WRITE : 0;

    return ret;
}

#if CONFIG_FILE_PROTOCOL

static int file_open(URLContext *h, const char *filename, int flags)
{
    int access;
    int fd;

    av_strstart(filename, "file:", &filename);

    if (flags & AVIO_RDWR) {
        access = O_CREAT | O_TRUNC | O_RDWR;
    } else if (flags & AVIO_WRONLY) {
        access = O_CREAT | O_TRUNC | O_WRONLY;
    } else {
        access = O_RDONLY;
    }
#ifdef O_BINARY
    access |= O_BINARY;
#endif
    fd = open(filename, access, 0666);
    if (fd == -1)
        return AVERROR(errno);
    h->priv_data = (void *) (intptr_t) fd;
    return 0;
}

/* XXX: use llseek */
static int64_t file_seek(URLContext *h, int64_t pos, int whence)
{
    int fd = (intptr_t) h->priv_data;
    if (whence == AVSEEK_SIZE) {
        struct stat st;
        int ret = fstat(fd, &st);
        return ret < 0 ? AVERROR(errno) : st.st_size;
    }
    return lseek(fd, pos, whence);
}

static int file_close(URLContext *h)
{
    int fd = (intptr_t) h->priv_data;
    return close(fd);
}

<<<<<<< HEAD
static int file_check(URLContext *h, int mask)
{
    struct stat st;
    int ret = stat(h->filename, &st);
    if (ret < 0)
        return AVERROR(errno);

    ret |= st.st_mode&S_IRUSR ? mask&AVIO_RDONLY : 0;
    ret |= st.st_mode&S_IWUSR ? mask&AVIO_WRONLY : 0;
    ret |= st.st_mode&S_IWUSR && st.st_mode&S_IRUSR ? mask&AVIO_RDWR : 0;

    return ret;
}

=======
>>>>>>> 5a153604
URLProtocol ff_file_protocol = {
    .name                = "file",
    .url_open            = file_open,
    .url_read            = file_read,
    .url_write           = file_write,
    .url_seek            = file_seek,
    .url_close           = file_close,
    .url_get_file_handle = file_get_handle,
    .url_check           = file_check,
};

#endif /* CONFIG_FILE_PROTOCOL */

#if CONFIG_PIPE_PROTOCOL

static int pipe_open(URLContext *h, const char *filename, int flags)
{
    int fd;
    char *final;
    av_strstart(filename, "pipe:", &filename);

    fd = strtol(filename, &final, 10);
    if((filename == final) || *final ) {/* No digits found, or something like 10ab */
        if (flags & AVIO_WRONLY) {
            fd = 1;
        } else {
            fd = 0;
        }
    }
#if HAVE_SETMODE
    setmode(fd, O_BINARY);
#endif
    h->priv_data = (void *) (intptr_t) fd;
    h->is_streamed = 1;
    return 0;
}

URLProtocol ff_pipe_protocol = {
    .name                = "pipe",
    .url_open            = pipe_open,
    .url_read            = file_read,
    .url_write           = file_write,
    .url_get_file_handle = file_get_handle,
    .url_check           = file_check,
};

#endif /* CONFIG_PIPE_PROTOCOL */<|MERGE_RESOLUTION|>--- conflicted
+++ resolved
@@ -58,8 +58,9 @@
     if (ret < 0)
         return AVERROR(errno);
 
-    ret |= st.st_mode&S_IRUSR ? mask&AVIO_FLAG_READ  : 0;
-    ret |= st.st_mode&S_IWUSR ? mask&AVIO_FLAG_WRITE : 0;
+    ret |= st.st_mode&S_IRUSR ? mask&AVIO_RDONLY : 0;
+    ret |= st.st_mode&S_IWUSR ? mask&AVIO_WRONLY : 0;
+    ret |= st.st_mode&S_IWUSR && st.st_mode&S_IRUSR ? mask&AVIO_RDWR : 0;
 
     return ret;
 }
@@ -108,23 +109,6 @@
     return close(fd);
 }
 
-<<<<<<< HEAD
-static int file_check(URLContext *h, int mask)
-{
-    struct stat st;
-    int ret = stat(h->filename, &st);
-    if (ret < 0)
-        return AVERROR(errno);
-
-    ret |= st.st_mode&S_IRUSR ? mask&AVIO_RDONLY : 0;
-    ret |= st.st_mode&S_IWUSR ? mask&AVIO_WRONLY : 0;
-    ret |= st.st_mode&S_IWUSR && st.st_mode&S_IRUSR ? mask&AVIO_RDWR : 0;
-
-    return ret;
-}
-
-=======
->>>>>>> 5a153604
 URLProtocol ff_file_protocol = {
     .name                = "file",
     .url_open            = file_open,
