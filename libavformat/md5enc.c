/*
 * MD5 encoder (for codec/format testing)
 * Copyright (c) 2009 Reimar Döffinger, based on crcenc (c) 2002 Fabrice Bellard
 *
 * This file is part of FFmpeg.
 *
 * FFmpeg is free software; you can redistribute it and/or
 * modify it under the terms of the GNU Lesser General Public
 * License as published by the Free Software Foundation; either
 * version 2.1 of the License, or (at your option) any later version.
 *
 * FFmpeg is distributed in the hope that it will be useful,
 * but WITHOUT ANY WARRANTY; without even the implied warranty of
 * MERCHANTABILITY or FITNESS FOR A PARTICULAR PURPOSE.  See the GNU
 * Lesser General Public License for more details.
 *
 * You should have received a copy of the GNU Lesser General Public
 * License along with FFmpeg; if not, write to the Free Software
 * Foundation, Inc., 51 Franklin Street, Fifth Floor, Boston, MA 02110-1301 USA
 */

#include "libavutil/md5.h"
#include "avformat.h"
#include "internal.h"

#define PRIVSIZE 512

static void md5_finish(struct AVFormatContext *s, char *buf)
{
    uint8_t md5[16];
    int i, offset = strlen(buf);
    av_md5_final(s->priv_data, md5);
    for (i = 0; i < sizeof(md5); i++) {
        snprintf(buf + offset, 3, "%02"PRIx8, md5[i]);
        offset += 2;
    }
    buf[offset] = '\n';
    buf[offset+1] = 0;

    avio_write(s->pb, buf, strlen(buf));
    avio_flush(s->pb);
}

#if CONFIG_MD5_MUXER
static int write_header(struct AVFormatContext *s)
{
    if (PRIVSIZE < av_md5_size) {
        av_log(s, AV_LOG_ERROR, "Insuffient size for md5 context\n");
        return -1;
    }
    av_md5_init(s->priv_data);
    return 0;
}

static int write_packet(struct AVFormatContext *s, AVPacket *pkt)
{
    av_md5_update(s->priv_data, pkt->data, pkt->size);
    return 0;
}

static int write_trailer(struct AVFormatContext *s)
{
    char buf[64] = "MD5=";

    md5_finish(s, buf);
    return 0;
}

AVOutputFormat ff_md5_muxer = {
    .name              = "md5",
<<<<<<< HEAD
    .long_name         = NULL_IF_CONFIG_SMALL("MD5 testing format"),
=======
    .long_name         = NULL_IF_CONFIG_SMALL("MD5 testing"),
    .extensions        = "",
>>>>>>> 6774247a
    .priv_data_size    = PRIVSIZE,
    .audio_codec       = CODEC_ID_PCM_S16LE,
    .video_codec       = CODEC_ID_RAWVIDEO,
    .write_header      = write_header,
    .write_packet      = write_packet,
    .write_trailer     = write_trailer,
    .flags             = AVFMT_NOTIMESTAMPS,
};
#endif

#if CONFIG_FRAMEMD5_MUXER
static int framemd5_write_packet(struct AVFormatContext *s, AVPacket *pkt)
{
    char buf[256];
    if (PRIVSIZE < av_md5_size) {
        av_log(s, AV_LOG_ERROR, "Insuffient size for md5 context\n");
        return -1;
    }
    av_md5_init(s->priv_data);
    av_md5_update(s->priv_data, pkt->data, pkt->size);

    snprintf(buf, sizeof(buf) - 64, "%d, %10"PRId64", %10"PRId64", %8d, %8d, ",
             pkt->stream_index, pkt->dts, pkt->pts, pkt->duration, pkt->size);
    md5_finish(s, buf);
    return 0;
}

AVOutputFormat ff_framemd5_muxer = {
    .name              = "framemd5",
<<<<<<< HEAD
    .long_name         = NULL_IF_CONFIG_SMALL("Per-frame MD5 testing format"),
=======
    .long_name         = NULL_IF_CONFIG_SMALL("Per-frame MD5 testing"),
    .extensions        = "",
>>>>>>> 6774247a
    .priv_data_size    = PRIVSIZE,
    .audio_codec       = CODEC_ID_PCM_S16LE,
    .video_codec       = CODEC_ID_RAWVIDEO,
    .write_header      = ff_framehash_write_header,
    .write_packet      = framemd5_write_packet,
    .flags             = AVFMT_VARIABLE_FPS | AVFMT_TS_NONSTRICT,
};
#endif<|MERGE_RESOLUTION|>--- conflicted
+++ resolved
@@ -68,12 +68,7 @@
 
 AVOutputFormat ff_md5_muxer = {
     .name              = "md5",
-<<<<<<< HEAD
-    .long_name         = NULL_IF_CONFIG_SMALL("MD5 testing format"),
-=======
     .long_name         = NULL_IF_CONFIG_SMALL("MD5 testing"),
-    .extensions        = "",
->>>>>>> 6774247a
     .priv_data_size    = PRIVSIZE,
     .audio_codec       = CODEC_ID_PCM_S16LE,
     .video_codec       = CODEC_ID_RAWVIDEO,
@@ -103,12 +98,7 @@
 
 AVOutputFormat ff_framemd5_muxer = {
     .name              = "framemd5",
-<<<<<<< HEAD
-    .long_name         = NULL_IF_CONFIG_SMALL("Per-frame MD5 testing format"),
-=======
     .long_name         = NULL_IF_CONFIG_SMALL("Per-frame MD5 testing"),
-    .extensions        = "",
->>>>>>> 6774247a
     .priv_data_size    = PRIVSIZE,
     .audio_codec       = CODEC_ID_PCM_S16LE,
     .video_codec       = CODEC_ID_RAWVIDEO,
