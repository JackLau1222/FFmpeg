/*
 * Copyright (c) 2007 The Libav Project
 *
 * This file is part of Libav.
 *
 * Libav is free software; you can redistribute it and/or
 * modify it under the terms of the GNU Lesser General Public
 * License as published by the Free Software Foundation; either
 * version 2.1 of the License, or (at your option) any later version.
 *
 * Libav is distributed in the hope that it will be useful,
 * but WITHOUT ANY WARRANTY; without even the implied warranty of
 * MERCHANTABILITY or FITNESS FOR A PARTICULAR PURPOSE.  See the GNU
 * Lesser General Public License for more details.
 *
 * You should have received a copy of the GNU Lesser General Public
 * License along with Libav; if not, write to the Free Software
 * Foundation, Inc., 51 Franklin Street, Fifth Floor, Boston, MA 02110-1301 USA
 */

<<<<<<< HEAD
#include "libavutil/avutil.h"
=======
#include <fcntl.h>
>>>>>>> 9d5ec50e
#include "network.h"
#include "url.h"
#include "libavcodec/internal.h"
#include "libavutil/mem.h"
#include "url.h"
#include "libavutil/time.h"

#if HAVE_THREADS
#if HAVE_PTHREADS
#include <pthread.h>
#elif HAVE_OS2THREADS
#include "compat/os2threads.h"
#else
#include "compat/w32pthreads.h"
#endif
#endif

#if CONFIG_OPENSSL
#include <openssl/ssl.h>
static int openssl_init;
#if HAVE_THREADS
#include <openssl/crypto.h>
#include "libavutil/avutil.h"
pthread_mutex_t *openssl_mutexes;
static void openssl_lock(int mode, int type, const char *file, int line)
{
    if (mode & CRYPTO_LOCK)
        pthread_mutex_lock(&openssl_mutexes[type]);
    else
        pthread_mutex_unlock(&openssl_mutexes[type]);
}
#if !defined(WIN32) && OPENSSL_VERSION_NUMBER < 0x10000000
static unsigned long openssl_thread_id(void)
{
    return (intptr_t) pthread_self();
}
#endif
#endif
#endif
#if CONFIG_GNUTLS
#include <gnutls/gnutls.h>
#if HAVE_THREADS && GNUTLS_VERSION_NUMBER <= 0x020b00
#include <gcrypt.h>
#include <errno.h>
GCRY_THREAD_OPTION_PTHREAD_IMPL;
#endif
#endif

void ff_tls_init(void)
{
    avpriv_lock_avformat();
#if CONFIG_OPENSSL
    if (!openssl_init) {
        SSL_library_init();
        SSL_load_error_strings();
#if HAVE_THREADS
        if (!CRYPTO_get_locking_callback()) {
            int i;
            openssl_mutexes = av_malloc(sizeof(pthread_mutex_t) * CRYPTO_num_locks());
            for (i = 0; i < CRYPTO_num_locks(); i++)
                pthread_mutex_init(&openssl_mutexes[i], NULL);
            CRYPTO_set_locking_callback(openssl_lock);
#if !defined(WIN32) && OPENSSL_VERSION_NUMBER < 0x10000000
            CRYPTO_set_id_callback(openssl_thread_id);
#endif
        }
#endif
    }
    openssl_init++;
#endif
#if CONFIG_GNUTLS
#if HAVE_THREADS && GNUTLS_VERSION_NUMBER < 0x020b00
    if (gcry_control(GCRYCTL_ANY_INITIALIZATION_P) == 0)
        gcry_control(GCRYCTL_SET_THREAD_CBS, &gcry_threads_pthread);
#endif
    gnutls_global_init();
#endif
    avpriv_unlock_avformat();
}

void ff_tls_deinit(void)
{
    avpriv_lock_avformat();
#if CONFIG_OPENSSL
    openssl_init--;
    if (!openssl_init) {
#if HAVE_THREADS
        if (CRYPTO_get_locking_callback() == openssl_lock) {
            int i;
            CRYPTO_set_locking_callback(NULL);
            for (i = 0; i < CRYPTO_num_locks(); i++)
                pthread_mutex_destroy(&openssl_mutexes[i]);
            av_free(openssl_mutexes);
        }
#endif
    }
#endif
#if CONFIG_GNUTLS
    gnutls_global_deinit();
#endif
    avpriv_unlock_avformat();
}

int ff_network_inited_globally;

int ff_network_init(void)
{
#if HAVE_WINSOCK2_H
    WSADATA wsaData;
#endif

    if (!ff_network_inited_globally)
        av_log(NULL, AV_LOG_WARNING, "Using network protocols without global "
                                     "network initialization. Please use "
                                     "avformat_network_init(), this will "
                                     "become mandatory later.\n");
#if HAVE_WINSOCK2_H
    if (WSAStartup(MAKEWORD(1,1), &wsaData))
        return 0;
#endif
    return 1;
}

int ff_network_wait_fd(int fd, int write)
{
    int ev = write ? POLLOUT : POLLIN;
    struct pollfd p = { .fd = fd, .events = ev, .revents = 0 };
    int ret;
    ret = poll(&p, 1, 100);
    return ret < 0 ? ff_neterrno() : p.revents & (ev | POLLERR | POLLHUP) ? 0 : AVERROR(EAGAIN);
}

int ff_network_wait_fd_timeout(int fd, int write, int64_t timeout, AVIOInterruptCB *int_cb)
{
    int ret;
    int64_t wait_start = 0;

    while (1) {
        if (ff_check_interrupt(int_cb))
            return AVERROR_EXIT;
        ret = ff_network_wait_fd(fd, write);
        if (ret != AVERROR(EAGAIN))
            return ret;
        if (timeout > 0) {
            if (!wait_start)
                wait_start = av_gettime();
            else if (av_gettime() - wait_start > timeout)
                return AVERROR(ETIMEDOUT);
        }
    }
}

void ff_network_close(void)
{
#if HAVE_WINSOCK2_H
    WSACleanup();
#endif
}

#if HAVE_WINSOCK2_H
int ff_neterrno(void)
{
    int err = WSAGetLastError();
    switch (err) {
    case WSAEWOULDBLOCK:
        return AVERROR(EAGAIN);
    case WSAEINTR:
        return AVERROR(EINTR);
    case WSAEPROTONOSUPPORT:
        return AVERROR(EPROTONOSUPPORT);
    case WSAETIMEDOUT:
        return AVERROR(ETIMEDOUT);
    case WSAECONNREFUSED:
        return AVERROR(ECONNREFUSED);
    case WSAEINPROGRESS:
        return AVERROR(EINPROGRESS);
    }
    return -err;
}
#endif

int ff_is_multicast_address(struct sockaddr *addr)
{
    if (addr->sa_family == AF_INET) {
        return IN_MULTICAST(ntohl(((struct sockaddr_in *)addr)->sin_addr.s_addr));
    }
#if HAVE_STRUCT_SOCKADDR_IN6
    if (addr->sa_family == AF_INET6) {
        return IN6_IS_ADDR_MULTICAST(&((struct sockaddr_in6 *)addr)->sin6_addr);
    }
#endif

    return 0;
}

static int ff_poll_interrupt(struct pollfd *p, nfds_t nfds, int timeout,
                             AVIOInterruptCB *cb)
{
    int runs = timeout / POLLING_TIME;
    int ret = 0;

    do {
        if (ff_check_interrupt(cb))
            return AVERROR_EXIT;
        ret = poll(p, nfds, POLLING_TIME);
        if (ret != 0)
            break;
    } while (timeout <= 0 || runs-- > 0);

    if (!ret)
        return AVERROR(ETIMEDOUT);
    if (ret < 0)
        return AVERROR(errno);
    return ret;
}

int ff_socket(int af, int type, int proto)
{
    int fd;

#ifdef SOCK_CLOEXEC
    fd = socket(af, type | SOCK_CLOEXEC, proto);
    if (fd == -1 && errno == EINVAL)
#endif
    {
        fd = socket(af, type, proto);
#if HAVE_FCNTL
        if (fd != -1)
            fcntl(fd, F_SETFD, FD_CLOEXEC);
#endif
    }
    return fd;
}

int ff_listen_bind(int fd, const struct sockaddr *addr,
                   socklen_t addrlen, int timeout, URLContext *h)
{
    int ret;
    int reuse = 1;
    struct pollfd lp = { fd, POLLIN, 0 };
    if (setsockopt(fd, SOL_SOCKET, SO_REUSEADDR, &reuse, sizeof(reuse))) {
        av_log(NULL, AV_LOG_WARNING, "setsockopt(SO_REUSEADDR) failed\n");
    }
    ret = bind(fd, addr, addrlen);
    if (ret)
        return ff_neterrno();

    ret = listen(fd, 1);
    if (ret)
        return ff_neterrno();

    ret = ff_poll_interrupt(&lp, 1, timeout, &h->interrupt_callback);
    if (ret < 0)
        return ret;

    ret = accept(fd, NULL, NULL);
    if (ret < 0)
        return ff_neterrno();

    closesocket(fd);

    ff_socket_nonblock(ret, 1);
    return ret;
}

int ff_listen_connect(int fd, const struct sockaddr *addr,
                      socklen_t addrlen, int timeout, URLContext *h,
                      int will_try_next)
{
    struct pollfd p = {fd, POLLOUT, 0};
    int ret;
    socklen_t optlen;

    ff_socket_nonblock(fd, 1);

    while ((ret = connect(fd, addr, addrlen))) {
        ret = ff_neterrno();
        switch (ret) {
        case AVERROR(EINTR):
            if (ff_check_interrupt(&h->interrupt_callback))
                return AVERROR_EXIT;
            continue;
        case AVERROR(EINPROGRESS):
        case AVERROR(EAGAIN):
            ret = ff_poll_interrupt(&p, 1, timeout, &h->interrupt_callback);
            if (ret < 0)
                return ret;
            optlen = sizeof(ret);
            if (getsockopt (fd, SOL_SOCKET, SO_ERROR, &ret, &optlen))
                ret = AVUNERROR(ff_neterrno());
            if (ret != 0) {
                char errbuf[100];
                ret = AVERROR(ret);
                av_strerror(ret, errbuf, sizeof(errbuf));
                if (will_try_next)
                    av_log(h, AV_LOG_WARNING,
                           "Connection to %s failed (%s), trying next address\n",
                           h->filename, errbuf);
                else
                    av_log(h, AV_LOG_ERROR, "Connection to %s failed: %s\n",
                           h->filename, errbuf);
            }
        default:
            return ret;
        }
    }
    return ret;
}

static int match_host_pattern(const char *pattern, const char *hostname)
{
    int len_p, len_h;
    if (!strcmp(pattern, "*"))
        return 1;
    // Skip a possible *. at the start of the pattern
    if (pattern[0] == '*')
        pattern++;
    if (pattern[0] == '.')
        pattern++;
    len_p = strlen(pattern);
    len_h = strlen(hostname);
    if (len_p > len_h)
        return 0;
    // Simply check if the end of hostname is equal to 'pattern'
    if (!strcmp(pattern, &hostname[len_h - len_p])) {
        if (len_h == len_p)
            return 1; // Exact match
        if (hostname[len_h - len_p - 1] == '.')
            return 1; // The matched substring is a domain and not just a substring of a domain
    }
    return 0;
}

int ff_http_match_no_proxy(const char *no_proxy, const char *hostname)
{
    char *buf, *start;
    int ret = 0;
    if (!no_proxy)
        return 0;
    if (!hostname)
        return 0;
    buf = av_strdup(no_proxy);
    if (!buf)
        return 0;
    start = buf;
    while (start) {
        char *sep, *next = NULL;
        start += strspn(start, " ,");
        sep = start + strcspn(start, " ,");
        if (*sep) {
            next = sep + 1;
            *sep = '\0';
        }
        if (match_host_pattern(start, hostname)) {
            ret = 1;
            break;
        }
        start = next;
    }
    av_free(buf);
    return ret;
}<|MERGE_RESOLUTION|>--- conflicted
+++ resolved
@@ -18,14 +18,11 @@
  * Foundation, Inc., 51 Franklin Street, Fifth Floor, Boston, MA 02110-1301 USA
  */
 
-<<<<<<< HEAD
-#include "libavutil/avutil.h"
-=======
 #include <fcntl.h>
->>>>>>> 9d5ec50e
 #include "network.h"
 #include "url.h"
 #include "libavcodec/internal.h"
+#include "libavutil/avutil.h"
 #include "libavutil/mem.h"
 #include "url.h"
 #include "libavutil/time.h"
