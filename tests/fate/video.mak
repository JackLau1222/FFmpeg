FATE_4XM += fate-4xm-1
fate-4xm-1: CMD = framecrc -i $(SAMPLES)/4xm/version1.4xm -pix_fmt rgb24 -an

FATE_4XM += fate-4xm-2
fate-4xm-2: CMD = framecrc -i $(SAMPLES)/4xm/version2.4xm -pix_fmt rgb24 -an

FATE_VIDEO-$(call DEMDEC, FOURXM, FOURXM) += $(FATE_4XM)
fate-4xm: $(FATE_4XM)

FATE_VIDEO-$(call DEMDEC, AVI, AASC) += fate-aasc
fate-aasc: CMD = framecrc -i $(SAMPLES)/aasc/AASC-1.5MB.AVI -pix_fmt rgb24

FATE_VIDEO-$(call DEMDEC, MM, MMVIDEO) += fate-alg-mm
fate-alg-mm: CMD = framecrc -i $(SAMPLES)/alg-mm/ibmlogo.mm -an -pix_fmt rgb24

FATE_VIDEO-$(call DEMDEC, AVI, AMV) += fate-amv
fate-amv: CMD = framecrc -idct simple -i $(SAMPLES)/amv/MTV_high_res_320x240_sample_Penguin_Joke_MTV_from_WMV.amv -t 10 -an

FATE_VIDEO-$(call DEMDEC, TTY, ANSI) += fate-ansi
fate-ansi: CMD = framecrc -chars_per_frame 44100 -i $(SAMPLES)/ansi/TRE-IOM5.ANS -pix_fmt rgb24

FATE_VIDEO-$(call DEMDEC, TTY, ANSI) += fate-ansi256
fate-ansi256: CMD = framecrc -chars_per_frame 44100 -i $(SAMPLES)/ansi/ansi256.ans -pix_fmt rgb24

FATE_VIDEO-$(call DEMDEC, RPL, ESCAPE124) += fate-armovie-escape124
fate-armovie-escape124: CMD = framecrc -i $(SAMPLES)/rpl/ESCAPE.RPL -pix_fmt rgb24

FATE_VIDEO-$(call DEMDEC, AVI, AURA) += fate-auravision-v1
fate-auravision-v1: CMD = framecrc -i $(SAMPLES)/auravision/SOUVIDEO.AVI -an

FATE_VIDEO-$(call DEMDEC, AVI, AURA2) += fate-auravision-v2
fate-auravision-v2: CMD = framecrc -i $(SAMPLES)/auravision/salma-hayek-in-ugly-betty-partial-avi -an

FATE_VIDEO-$(call DEMDEC, BETHSOFTVID, BETHSOFTVID) += fate-bethsoft-vid
fate-bethsoft-vid: CMD = framecrc -i $(SAMPLES)/bethsoft-vid/ANIM0001.VID -t 5 -pix_fmt rgb24

FATE_VIDEO-$(call DEMDEC, BFI, BFI) += fate-bfi
fate-bfi: CMD = framecrc -i $(SAMPLES)/bfi/2287.bfi -pix_fmt rgb24

FATE_BINK_VIDEO += fate-bink-video-b
fate-bink-video-b: CMD = framecrc -i $(SAMPLES)/bink/RISE.BIK -frames 30

FATE_BINK_VIDEO += fate-bink-video-f
fate-bink-video-f: CMD = framecrc -i $(SAMPLES)/bink/hol2br.bik

FATE_BINK_VIDEO += fate-bink-video-i
fate-bink-video-i: CMD = framecrc -i $(SAMPLES)/bink/RazOnBull.bik -an

FATE_VIDEO-$(call DEMDEC, BINK, BINK) += $(FATE_BINK_VIDEO)

FATE_VIDEO-$(call DEMDEC, BMV, BMV_VIDEO) += fate-bmv-video
fate-bmv-video: CMD = framecrc -i $(SAMPLES)/bmv/SURFING-partial.BMV -pix_fmt rgb24 -an

FATE_VIDEO-$(call DEMDEC, MPEGPS, CAVS) += fate-cavs
fate-cavs: CMD = framecrc -i $(SAMPLES)/cavs/cavs.mpg -an

FATE_VIDEO-$(call DEMDEC, CDG, CDGRAPHICS) += fate-cdgraphics
fate-cdgraphics: CMD = framecrc -i $(SAMPLES)/cdgraphics/BrotherJohn.cdg -pix_fmt rgb24 -t 1

FATE_VIDEO-$(call DEMDEC, AVI, CLJR) += fate-cljr
fate-cljr: CMD = framecrc -i $(SAMPLES)/cljr/testcljr-partial.avi

FATE_VIDEO-$(call DEMDEC, AVI, PNG) += fate-corepng
fate-corepng: CMD = framecrc -i $(SAMPLES)/png1/corepng-partial.avi

FATE_VIDEO-$(call DEMDEC, AVS, AVS) += fate-creatureshock-avs
fate-creatureshock-avs: CMD = framecrc -i $(SAMPLES)/creatureshock-avs/OUTATIME.AVS -pix_fmt rgb24

FATE_CVID-$(CONFIG_MOV_DEMUXER) += fate-cvid-palette
fate-cvid-palette: CMD = framecrc -i $(SAMPLES)/cvid/catfight-cvid-pal8-partial.mov -pix_fmt rgb24 -an

FATE_CVID-$(CONFIG_AVI_DEMUXER) += fate-cvid-partial
fate-cvid-partial: CMD = framecrc -i $(SAMPLES)/cvid/laracroft-cinepak-partial.avi -an

FATE_CVID-$(CONFIG_AVI_DEMUXER) += fate-cvid-grayscale
fate-cvid-grayscale: CMD = framecrc -i $(SAMPLES)/cvid/pcitva15.avi -an

FATE_VIDEO-$(CONFIG_CINEPAK_DECODER) += $(FATE_CVID-yes)
fate-cvid: $(FATE_CVID-yes)

FATE_VIDEO-$(call DEMDEC, C93, C93) += fate-cyberia-c93
fate-cyberia-c93: CMD = framecrc -i $(SAMPLES)/cyberia-c93/intro1.c93 -t 3 -pix_fmt rgb24

FATE_VIDEO-$(call DEMDEC, AVI, CYUV) += fate-cyuv
fate-cyuv: CMD = framecrc -i $(SAMPLES)/cyuv/cyuv.avi

FATE_VIDEO-$(call DEMDEC, DSICIN, DSICINVIDEO) += fate-delphine-cin-video
fate-delphine-cin-video: CMD = framecrc -i $(SAMPLES)/delphine-cin/LOGO-partial.CIN -pix_fmt rgb24 -an

FATE_VIDEO-$(call DEMDEC, ANM, ANM) += fate-deluxepaint-anm
fate-deluxepaint-anm: CMD = framecrc -i $(SAMPLES)/deluxepaint-anm/INTRO1.ANM -pix_fmt rgb24

FATE_VIDEO-$(call DEMDEC, DIRAC, DIRAC) += fate-dirac
fate-dirac: CMD = framecrc -i $(SAMPLES)/dirac/vts.profile-main.drc

FATE_TRUEMOTION1 += fate-truemotion1-15
fate-truemotion1-15: CMD = framecrc -i $(SAMPLES)/duck/phant2-940.duk -pix_fmt rgb24 -an

FATE_TRUEMOTION1 += fate-truemotion1-24
fate-truemotion1-24: CMD = framecrc -i $(SAMPLES)/duck/sonic3dblast_intro-partial.avi -pix_fmt rgb24 -an

FATE_VIDEO-$(call DEMDEC, AVI, TRUEMOTION1) += $(FATE_TRUEMOTION1)
fate-truemotion1: $(FATE_TRUEMOTION1)

FATE_VIDEO-$(call DEMDEC, AVI, TRUEMOTION2) += fate-truemotion2
fate-truemotion2: CMD = framecrc -i $(SAMPLES)/duck/tm20.avi

FATE_DXA += fate-dxa-feeble
fate-dxa-feeble: CMD = framecrc -i $(SAMPLES)/dxa/meetsquid.dxa -t 2 -pix_fmt rgb24 -an

FATE_DXA += fate-dxa-scummvm
fate-dxa-scummvm: CMD = framecrc -i $(SAMPLES)/dxa/scummvm.dxa -pix_fmt rgb24

FATE_VIDEO-$(call DEMDEC, DXA, DXA) += $(FATE_DXA)
fate-dxa: $(FATE_DXA)

FATE_VIDEO-$(call DEMDEC, SEGAFILM, CINEPAK) += fate-film-cvid
fate-film-cvid: CMD = framecrc -i $(SAMPLES)/film/logo-capcom.cpk -an

FATE_FLIC += fate-flic-af11-palette-change
fate-flic-af11-palette-change: CMD = framecrc -i $(SAMPLES)/fli/fli-engines.fli -t 3.3 -pix_fmt rgb24

FATE_FLIC += fate-flic-af12
fate-flic-af12: CMD = framecrc -i $(SAMPLES)/fli/jj00c2.fli -pix_fmt rgb24

FATE_FLIC += fate-flic-magiccarpet
fate-flic-magiccarpet: CMD = framecrc -i $(SAMPLES)/fli/intel.dat -pix_fmt rgb24

FATE_VIDEO-$(call DEMDEC, FLIC, FLIC) += $(FATE_FLIC)
fate-flic: $(FATE_FLIC)

FATE_VIDEO-$(call DEMDEC, AVI, FRWU) += fate-frwu
fate-frwu: CMD = framecrc -i $(SAMPLES)/frwu/frwu.avi

FATE_VIDEO-$(call DEMDEC, IDCIN, IDCIN) += fate-id-cin-video
fate-id-cin-video: CMD = framecrc -i $(SAMPLES)/idcin/idlog-2MB.cin -pix_fmt rgb24

FATE_VIDEO-$(call ENCDEC, ROQ PGMYUV, ROQ IMAGE2) += fate-idroq-video-encode
fate-idroq-video-encode: CMD = md5 -f image2 -vcodec pgmyuv -i $(SAMPLES)/ffmpeg-synthetic/vsynth1/%02d.pgm -sws_flags +bitexact -vf pad=512:512:80:112 -f roq -t 0.2

FATE_IFF-$(CONFIG_IFF_BYTERUN1_DECODER) += fate-iff-byterun1
fate-iff-byterun1: CMD = framecrc -i $(SAMPLES)/iff/ASH.LBM -pix_fmt rgb24

FATE_IFF-$(CONFIG_EIGHTSVX_FIB_DECODER) += fate-iff-fibonacci
fate-iff-fibonacci: CMD = md5 -i $(SAMPLES)/iff/dasboot-in-compressed -f s16le

FATE_IFF-$(CONFIG_IFF_ILBM_DECODER) += fate-iff-ilbm
fate-iff-ilbm: CMD = framecrc -i $(SAMPLES)/iff/lms-matriks.ilbm -pix_fmt rgb24

FATE_VIDEO-$(CONFIG_IFF_DEMUXER)  += $(FATE_IFF-yes)
fate-iff: $(FATE_IFF-yes)

FATE_VIDEO-$(call DEMDEC, IPMOVIE, INTERPLAY_VIDEO) += fate-interplay-mve-8bit
fate-interplay-mve-8bit: CMD = framecrc -i $(SAMPLES)/interplay-mve/interplay-logo-2MB.mve -pix_fmt rgb24 -an

FATE_VIDEO-$(call DEMDEC, IPMOVIE, INTERPLAY_VIDEO) += fate-interplay-mve-16bit
fate-interplay-mve-16bit: CMD = framecrc -i $(SAMPLES)/interplay-mve/descent3-level5-16bit-partial.mve -pix_fmt rgb24 -an

FATE_VIDEO-$(call DEMDEC, JV, JV) += fate-jv
fate-jv: CMD = framecrc -i $(SAMPLES)/jv/intro.jv -pix_fmt rgb24 -an

FATE_VIDEO-$(call DEMDEC, AVI, KGV1) += fate-kgv1
fate-kgv1: CMD = framecrc -i $(SAMPLES)/kega/kgv1.avi -pix_fmt rgb555le -an

FATE_VIDEO-$(call DEMDEC, AVI, KMVC) += fate-kmvc
fate-kmvc: CMD = framecrc -i $(SAMPLES)/KMVC/LOGO1.AVI -an -t 3 -pix_fmt rgb24

FATE_VIDEO-$(call DEMDEC, EA, MDEC) += fate-mdec
fate-mdec: CMD = framecrc -idct simple -i $(SAMPLES)/ea-dct/NFS2Esprit-partial.dct -an

FATE_VIDEO-$(call DEMDEC, STR, MDEC) += fate-mdec-v3
fate-mdec-v3: CMD = framecrc -idct simple -i $(SAMPLES)/psx-str/abc000_cut.str -an

FATE_VIDEO-$(call DEMDEC, MSNWC_TCP, MIMIC) += fate-mimic
fate-mimic: CMD = framecrc -idct simple -i $(SAMPLES)/mimic/mimic2-womanloveffmpeg.cam

FATE_VIDEO-$(call DEMDEC, MOV, MJPEGB) += fate-mjpegb
fate-mjpegb: CMD = framecrc -idct simple -flags +bitexact -i $(SAMPLES)/mjpegb/mjpegb_part.mov -an

FATE_VIDEO-$(call DEMDEC, MVI, MOTIONPIXELS) += fate-motionpixels
fate-motionpixels: CMD = framecrc -i $(SAMPLES)/motion-pixels/INTRO-partial.MVI -an -pix_fmt rgb24 -vframes 111

<<<<<<< HEAD
FATE_VIDEO-$(call DEMDEC, MPEGTS, MPEG2VIDEO) += fate-mpeg2-field-enc
fate-mpeg2-field-enc: CMD = framecrc -flags +bitexact -dct fastint -idct simple -i $(SAMPLES)/mpeg2/mpeg2_field_encoding.ts -an
=======
FATE_SAMPLES_AVCONV-$(call DEMDEC, MPEGTS, MPEG2VIDEO) += fate-mpeg2-field-enc
fate-mpeg2-field-enc: CMD = framecrc -flags +bitexact -dct fastint -idct simple -i $(SAMPLES)/mpeg2/mpeg2_field_encoding.ts -an -vframes 30
>>>>>>> 813b82b9

FATE_VIDEO-$(call DEMDEC, MXG, MXPEG) += fate-mxpeg
fate-mxpeg: CMD = framecrc -idct simple -flags +bitexact -i $(SAMPLES)/mxpeg/m1.mxg -an

# FIXME dropped frames in this test because of coarse timebase
FATE_NUV += fate-nuv-rtjpeg
fate-nuv-rtjpeg: CMD = framecrc -idct simple -i $(SAMPLES)/nuv/Today.nuv -an

FATE_NUV += fate-nuv-rtjpeg-fh
fate-nuv-rtjpeg-fh: CMD = framecrc -idct simple -i $(SAMPLES)/nuv/rtjpeg_frameheader.nuv -an

FATE_VIDEO-$(call DEMDEC, NUV, NUV) += $(FATE_NUV)
fate-nuv: $(FATE_NUV)

FATE_VIDEO-$(call DEMDEC, PAF, PAF_VIDEO) += fate-paf-video
fate-paf-video: CMD = framecrc -i $(SAMPLES)/paf/hod1-partial.paf -pix_fmt rgb24 -an

FATE_VIDEO-$(call DEMDEC, AVI, QPEG) += fate-qpeg
fate-qpeg: CMD = framecrc -i $(SAMPLES)/qpeg/Clock.avi -an -pix_fmt rgb24

FATE_VIDEO-$(call DEMDEC, AVI, R210) += fate-r210
fate-r210: CMD = framecrc -i $(SAMPLES)/r210/r210.avi -pix_fmt rgb48le

FATE_VIDEO-$(call DEMDEC, RL2, RL2) += fate-rl2
fate-rl2: CMD = framecrc -i $(SAMPLES)/rl2/Z4915300.RL2 -pix_fmt rgb24 -an

FATE_VIDEO-$(call DEMDEC, ROQ, ROQ) += fate-roqvideo
fate-roqvideo: CMD = framecrc -i $(SAMPLES)/idroq/idlogo.roq -an

FATE_VIDEO-$(call DEMDEC, SMUSH, SANM) += fate-sanm
fate-sanm: CMD = framecrc -i $(SAMPLES)/smush/ronin_part.znm -an -pix_fmt rgb24

FATE_VIDEO-$(call DEMDEC, VMD, VMDVIDEO) += fate-sierra-vmd-video
fate-sierra-vmd-video: CMD = framecrc -i $(SAMPLES)/vmd/12.vmd -pix_fmt rgb24 -an

FATE_VIDEO-$(call DEMDEC, SMACKER, SMACKER) += fate-smacker-video
fate-smacker-video: CMD = framecrc -i $(SAMPLES)/smacker/wetlogo.smk -pix_fmt rgb24 -an

FATE_VIDEO-$(call DEMDEC, MOV, SMC) += fate-smc
fate-smc: CMD = framecrc -i $(SAMPLES)/smc/cass_schi.qt -pix_fmt rgb24

FATE_VIDEO-$(call DEMDEC, AVI, SP5X) += fate-sp5x
fate-sp5x: CMD = framecrc -idct simple -i $(SAMPLES)/sp5x/sp5x_problem.avi

FATE_VIDEO-$(call DEMDEC, THP, THP) += fate-thp
fate-thp: CMD = framecrc -idct simple -i $(SAMPLES)/thp/pikmin2-opening1-partial.thp -an

FATE_VIDEO-$(call DEMDEC, TIERTEXSEQ, TIERTEXSEQVIDEO) += fate-tiertex-seq
fate-tiertex-seq: CMD = framecrc -i $(SAMPLES)/tiertex-seq/Gameover.seq -pix_fmt rgb24

FATE_VIDEO-$(call DEMDEC, TMV, TMV) += fate-tmv
fate-tmv: CMD = framecrc -i $(SAMPLES)/tmv/pop-partial.tmv -pix_fmt rgb24

FATE_TXD += fate-txd-16bpp
fate-txd-16bpp: CMD = framecrc -i $(SAMPLES)/txd/misc.txd -pix_fmt bgra -an

FATE_TXD += fate-txd-pal8
fate-txd-pal8: CMD = framecrc -i $(SAMPLES)/txd/outro.txd -pix_fmt rgb24 -an

FATE_VIDEO-$(call DEMDEC, TXD, TXD) += $(FATE_TXD)
fate-txd: $(FATE_TXD)

FATE_VIDEO-$(call DEMDEC, AVI, ULTI) += fate-ulti
fate-ulti: CMD = framecrc -i $(SAMPLES)/ulti/hit12w.avi -an

FATE_VIDEO-$(call DEMDEC, AVI, V210) += fate-v210
fate-v210: CMD = framecrc -i $(SAMPLES)/v210/v210_720p-partial.avi -pix_fmt yuv422p16be -an

FATE_VIDEO-$(call DEMDEC, MOV, V410) += fate-v410dec
fate-v410dec: CMD = framecrc -i $(SAMPLES)/v410/lenav410.mov -pix_fmt yuv444p10le

FATE_VIDEO-$(call ENCDEC, V410 PGMYUV, AVI IMAGE2) += fate-v410enc
fate-v410enc: tests/vsynth1/00.pgm
fate-v410enc: CMD = md5 -f image2 -vcodec pgmyuv -i $(TARGET_PATH)/tests/vsynth1/%02d.pgm -flags +bitexact -vcodec v410 -f avi

FATE_VIDEO-$(call DEMDEC, SIFF, VB) += fate-vb
fate-vb: CMD = framecrc -i $(SAMPLES)/SIFF/INTRO_B.VB -t 3 -pix_fmt rgb24 -an

FATE_VIDEO-$(call DEMDEC, AVI, VCR1) += fate-vcr1
fate-vcr1: CMD = framecrc -i $(SAMPLES)/vcr1/VCR1test.avi -an

FATE_VIDEO-$(call DEMDEC, AVI, XL) += fate-videoxl
fate-videoxl: CMD = framecrc -i $(SAMPLES)/vixl/pig-vixl.avi

FATE_VIDEO-$(call DEMDEC, WSVQA, VQA) += fate-vqa-cc
fate-vqa-cc: CMD = framecrc -i $(SAMPLES)/vqa/cc-demo1-partial.vqa -pix_fmt rgb24 -an

FATE_VIDEO-$(call DEMDEC, WC3, XAN_WC3) += fate-wc3movie-xan
fate-wc3movie-xan: CMD = framecrc -i $(SAMPLES)/wc3movie/SC_32-part.MVE -pix_fmt rgb24

FATE_VIDEO-$(call DEMDEC, AVI, WNV1) += fate-wnv1
fate-wnv1: CMD = framecrc -i $(SAMPLES)/wnv1/wnv1-codec.avi -an

FATE_VIDEO-$(call DEMDEC, YOP, YOP) += fate-yop
fate-yop: CMD = framecrc -i $(SAMPLES)/yop/test1.yop -pix_fmt rgb24 -an

FATE_VIDEO-$(call DEMDEC, AVI, XAN_WC4) += fate-xxan-wc4
fate-xxan-wc4: CMD = framecrc -i $(SAMPLES)/wc4-xan/wc4trailer-partial.avi -an

FATE_VIDEO += $(FATE_VIDEO-yes)

FATE_SAMPLES_FFMPEG += $(FATE_VIDEO)
fate-video: $(FATE_VIDEO)<|MERGE_RESOLUTION|>--- conflicted
+++ resolved
@@ -180,13 +180,8 @@
 FATE_VIDEO-$(call DEMDEC, MVI, MOTIONPIXELS) += fate-motionpixels
 fate-motionpixels: CMD = framecrc -i $(SAMPLES)/motion-pixels/INTRO-partial.MVI -an -pix_fmt rgb24 -vframes 111
 
-<<<<<<< HEAD
 FATE_VIDEO-$(call DEMDEC, MPEGTS, MPEG2VIDEO) += fate-mpeg2-field-enc
-fate-mpeg2-field-enc: CMD = framecrc -flags +bitexact -dct fastint -idct simple -i $(SAMPLES)/mpeg2/mpeg2_field_encoding.ts -an
-=======
-FATE_SAMPLES_AVCONV-$(call DEMDEC, MPEGTS, MPEG2VIDEO) += fate-mpeg2-field-enc
 fate-mpeg2-field-enc: CMD = framecrc -flags +bitexact -dct fastint -idct simple -i $(SAMPLES)/mpeg2/mpeg2_field_encoding.ts -an -vframes 30
->>>>>>> 813b82b9
 
 FATE_VIDEO-$(call DEMDEC, MXG, MXPEG) += fate-mxpeg
 fate-mxpeg: CMD = framecrc -idct simple -flags +bitexact -i $(SAMPLES)/mxpeg/m1.mxg -an
